# HEAD

-   Add TOD interpolation [#233](https://github.com/litebird/litebird_sim/pull/233)

-   Improve the documentation [#231](https://github.com/litebird/litebird_sim/pull/231)

-   Mbs supports generic bandpasses and can generate solar dipole [#227](https://github.com/litebird/litebird_sim/pull/227)

-   Improve the support for multiple TODs in the same `Observation` [#225](https://github.com/litebird/litebird_sim/pull/225)

<<<<<<< HEAD
=======
-   Remove bandpass-related warnings [#236](https://github.com/litebird/litebird_sim/pull/236)

-   Improve the documentation [#231](https://github.com/litebird/litebird_sim/pull/231)

-   Use Poetry instead of Pip to specify the dependencies for the documentation [#237](https://github.com/litebird/litebird_sim/pull/237)

>>>>>>> 6730e9e6
# Version 0.9.0

-   Some memory optimization in pointing production [#222](https://github.com/litebird/litebird_sim/pull/222), coordinate rotation and noise [#223](https://github.com/litebird/litebird_sim/pull/223)

-   Implement new methods in the `Simulation` class: `fill_tods`, `compute_pos_and_vel`, `add_dipole` and `add_noise` [#221](https://github.com/litebird/litebird_sim/pull/221)

-   **Breaking change**: add multiple TOD support to `describe_mpi_distribution` and make the field `MpiObservationDescr.tod_dtype` a list of strings [#220](https://github.com/litebird/litebird_sim/pull/220)

-   Add links to the manual in the example notebook [#219](https://github.com/litebird/litebird_sim/pull/219)

-   Implement new methods in the `Simulation` class: `set_scanning_strategy`, `set_instrument`, `set_hwp`, and deprecate `generate_spin2ecl_quaternions` [#217](https://github.com/litebird/litebird_sim/pull/217)

-   Add `gzip_compression` keyword to `write_observations` [#214](https://github.com/litebird/litebird_sim/pull/214)

-   Run more comprehensive tests on different TOD components [#212](https://github.com/litebird/litebird_sim/pull/212)

-   Add a link to the IMO webpage @SSDC for each entity/quantity/data file included in simulation reports [#211](https://github.com/litebird/litebird_sim/pull/211)

-   Fix issue #209 [#210](https://github.com/litebird/litebird_sim/pull/210)

-   Add flag for coordinate system choice of madam output maps [#208](https://github.com/litebird/litebird_sim/pull/208)

-   Improve support for multiple TODs [#205](https://github.com/litebird/litebird_sim/pull/205)

-   Implement a bandpass generator [#160](https://github.com/litebird/litebird_sim/pull/160), [#200](https://github.com/litebird/litebird_sim/pull/200)

# Version 0.8.0

-   **Breaking change** Interface of `get_pointings` modified, new function `get_pointings_for_observation` simplifies the pointing generation for a list of observations [#198](https://github.com/litebird/litebird_sim/pull/198)

-   Ensure chronological order for Madam FITS files and make sure that exporting them to Madam works with MPI [#204](https://github.com/litebird/litebird_sim/pull/204) 

-   Properly install Madam template files [#202](https://github.com/litebird/litebird_sim/pull/202)

-   Mark installation errors for rich traceback in CI builds as non fatal [#199](https://github.com/litebird/litebird_sim/pull/199)

-   Fix bug in `make_bin_map` [#196](https://github.com/litebird/litebird_sim/pull/196)

# Version 0.7.0

-   Update and fix dependencies [#192](https://github.com/litebird/litebird_sim/pull/192)

-   Allow nnz=1 in the destriper [#191](https://github.com/litebird/litebird_sim/pull/191)

-   Improve the performance of the pointing generator [#190](https://github.com/litebird/litebird_sim/pull/190)

-   Add support for Madam (through an external call) [#186](https://github.com/litebird/litebird_sim/pull/186)

# Version 0.6.0

-   **Breaking change** The wrapper to the TOAST2 mapmaker has been fixed, and the parameter `baseline_length` was renamed to `baseline_length_s` to make clear what the measurement unit is [#182](https://github.com/litebird/litebird_sim/pull/182)

# Version 0.5.0

-   **Breaking change** New API for noise module [#151](https://github.com/litebird/litebird_sim/pull/151):

    -   Function `add_noise` has been renamed to `add_noise_to_observations`, and its parameter `noisetype` has been renamed into `noise_type` for consistency with other parameters (**breaking**)

    -   New functions `add_white_noise` and `add_one_over_f_noise` are exported (they were already implemented but were not visible)

    -   Each `Simulation` object creates random number generators (field `Simulation.random`), in a way that is safe even for MPI applications

-   **Breaking change** New API for `scan_map_in_observations` and `add_dipole_to_observations`, which now accept list of pointing matrices and simplify the parameters describing the HWP [#171](https://github.com/litebird/litebird_sim/pull/171)

-   Add a notebook to show an example of how to use the framework ([#178](https://github.com/litebird/litebird_sim/pull/178))

-   Support the production of maps in Galactic coordinates through the TOAST2 wrapper to the Madam map-maker ([#177](https://github.com/litebird/litebird_sim/pull/177))

-   Make `make_bin_map` compute pixel indices instead of requiring them as input, add support for Galactic coordinates [#176](https://github.com/litebird/litebird_sim/pull/176)

-   Use a more robust algorithm to compute pointings [#175](https://github.com/litebird/litebird_sim/pull/175)

-   Improve the documentation for the destriper [#172](https://github.com/litebird/litebird_sim/pull/172)

-   Add a high-pass filter for the noise [#169](https://github.com/litebird/litebird_sim/pull/169)

-   Upgrade NumPy from 1.20 to 1.21, Numba from 0.54 to 0.55, Rich from 6.2 to 11.0 [#152](https://github.com/litebird/litebird_sim/pull/152)

-   Add the ability to create Singularity container from branches different than `master` [#163](https://github.com/litebird/litebird_sim/pull/163)

-   Make MBS tests more robust against disappearing temporary directories [#162](https://github.com/litebird/litebird_sim/pull/162)

-   Remove NumPy's and Healpy's deprecation warnings [#158](https://github.com/litebird/litebird_sim/pull/158)

-   Use a cache to speed up CI builds [PR#147](https://github.com/litebird/litebird_sim/pull/147)

-   Create a script that fetches information about the latest release and produce a release announcement [PR#156](https://github.com/litebird/litebird_sim/pull/156)

-   Option for rotating the pointing from ecliptic to galactic coordinates in scan_map [#164](https://github.com/litebird/litebird_sim/pull/164)

-   Fix issue [#148](https://github.com/litebird/litebird_sim/issues/148)

# Version 0.4.0

- **Breaking change** Drop support for Python 3.6, enable Python 3.9 [#136](https://github.com/litebird/litebird_sim/pull/136)

- **Breaking change** Rename keyword `distribute` to `split_list_over_processes` in `Simulation.create_observations` [#110](https://github.com/litebird/litebird_sim/pull/110)

- **Breaking change** Switch to thermodynamic units in the MBS module [#123](https://github.com/litebird/litebird_sim/pull/123)

- Functions to write/load TODs to HDF5 files [#139](https://github.com/litebird/litebird_sim/pull/139) 

- Module for simulating hwp systematics (hwp_sys) [PR#117](https://github.com/litebird/litebird_sim/pull/117). The algebra is described in [Giardiello et al.](https://arxiv.org/abs/2106.08031)

- Fix Singularity builds [#145](https://github.com/litebird/litebird_sim/issues/145)

- Make the TOAST destriper more robust when MPI is/isn't present [#106](https://github.com/litebird/litebird_sim/pull/106)

- Option in Mbs for maps in ecliptic coordinates [#133](https://github.com/litebird/litebird_sim/pull/133)

- Module for scanning a map and filling TOD [#131](https://github.com/litebird/litebird_sim/pull/131)

# Version 0.3.0

- Spacecraft simulator and dipole computation [#122](https://github.com/litebird/litebird_sim/pull/122)

- Improve the way code is checked [#130](https://github.com/litebird/litebird_sim/pull/130)

- Fix bugs [#126](https://github.com/litebird/litebird_sim/issues/126), [#124](https://github.com/litebird/litebird_sim/issues/124), [#120](https://github.com/litebird/litebird_sim/issues/120), [#111](https://github.com/litebird/litebird_sim/pull/111)

# Version 0.2.1

- Fix bug [#107](https://github.com/litebird/litebird_sim/pull/107) [PR#108](https://github.com/litebird/litebird_sim/pull/108)

# Version 0.2.0

- White and 1/f noise generation [PR#100](https://github.com/litebird/litebird_sim/pull/100)

- Fix bug #104 [PR#105](https://github.com/litebird/litebird_sim/pull/105)

# Version 0.2.0 alpha

- Add a text-mode browser for the IMO [PR#103](https://github.com/litebird/litebird_sim/pull/103)

- Implement the tools to build a Singularity container [PR#96](https://github.com/litebird/litebird_sim/pull/96/)

- Implement an interface to the TOAST mapmaker [PR#86](https://github.com/litebird/litebird_sim/pull/86/)

- Fix issue [#101](https://github.com/litebird/litebird_sim/issues/101) (*No proper "parents" in Entry objects*) [PR#102](https://github.com/litebird/litebird_sim/pull/102)

- Make the README point to the latest version of the documentation [PR#99](https://github.com/litebird/litebird_sim/pull/99)

- Ensure that tests do not write within the source-code directory [PR#97](https://github.com/litebird/litebird_sim/pull/97)

- Add a [`STATUS.md`](https://github.com/litebird/litebird_sim/blob/be2ddfc3dfcc8d98711de72c56d8bc140bf8e7ce/STATUS.md) file showing the overall implementation status of the simulation modules [PR#87](https://github.com/litebird/litebird_sim/pull/87)

- Clarify how the IMO is used by `litebird_sim` [PR#94](https://github.com/litebird/litebird_sim/pull/94)

- Make tests run faster by using ducc0 0.8.0 [PR#92](https://github.com/litebird/litebird_sim/pull/92)

- Misc minor changes: gitignore .DS_Store; losslessly compress some assets [PR#88](https://github.com/litebird/litebird_sim/pull/88)

- Improve the `Observation` API. Deprecate the pointing-related methods (moved to `scanning`), quantities are local by default [PR#84](https://github.com/litebird/litebird_sim/pull/84)

- Permit to use pre-allocated buffers when generating quaternions and pointing angles [PR#83](https://github.com/litebird/litebird_sim/pull/83)

- Add support for PySM3 in new class `Mbs` [PR#76](https://github.com/litebird/litebird_sim/pull/76)

- Add the parameter `include_git_diff` in `Simulation.flush()` [PR#81](https://github.com/litebird/litebird_sim/pull/81)

- Add the ability to specify the size of the floating-point type used in `Observation` objects [PR#79](https://github.com/litebird/litebird_sim/pull/79)

- Simple bin map-maker [PR#73](https://github.com/litebird/litebird_sim/pull/73)

- Use SI units in class `SpinningScanningStrategy` (**breaking change**) [PR#69](https://github.com/litebird/litebird_sim/pull/69)

- Use dataclasses, rename `Detector` to `DetectorInfo` and `Instrument` to `InstrumentInfo` (**breaking change**) [PR#60](https://github.com/litebird/litebird_sim/pull/60)

- Improve the docs [PR#72](https://github.com/litebird/litebird_sim/pull/72), [PR#82](https://github.com/litebird/litebird_sim/pull/82)

- Code cleanups [PR#71](https://github.com/litebird/litebird_sim/pull/71)

- Improve the README [PR#70](https://github.com/litebird/litebird_sim/pull/70)

- [Fix issue #61](https://github.com/litebird/litebird_sim/pull/62)

# Version 0.1.0

- First release<|MERGE_RESOLUTION|>--- conflicted
+++ resolved
@@ -1,4 +1,8 @@
 # HEAD
+
+-   Use Poetry instead of Pip to specify the dependencies for the documentation [#237](https://github.com/litebird/litebird_sim/pull/237)
+
+-   Remove bandpass-related warnings [#236](https://github.com/litebird/litebird_sim/pull/236)
 
 -   Add TOD interpolation [#233](https://github.com/litebird/litebird_sim/pull/233)
 
@@ -8,15 +12,7 @@
 
 -   Improve the support for multiple TODs in the same `Observation` [#225](https://github.com/litebird/litebird_sim/pull/225)
 
-<<<<<<< HEAD
-=======
--   Remove bandpass-related warnings [#236](https://github.com/litebird/litebird_sim/pull/236)
 
--   Improve the documentation [#231](https://github.com/litebird/litebird_sim/pull/231)
-
--   Use Poetry instead of Pip to specify the dependencies for the documentation [#237](https://github.com/litebird/litebird_sim/pull/237)
-
->>>>>>> 6730e9e6
 # Version 0.9.0
 
 -   Some memory optimization in pointing production [#222](https://github.com/litebird/litebird_sim/pull/222), coordinate rotation and noise [#223](https://github.com/litebird/litebird_sim/pull/223)
