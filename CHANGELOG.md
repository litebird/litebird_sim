# HEAD

<<<<<<< HEAD
-   Module for including nonlinearity in the simulations [#331](https://github.com/litebird/litebird_sim/pull/331)
=======
-   Improve the documentation of the binner and the destriper [#333](https://github.com/litebird/litebird_sim/pull/333)
-   Make the code compatible with Python 3.12 [#332](https://github.com/litebird/litebird_sim/pull/332)
>>>>>>> 0c007840

# Version 0.13.0

-   **Breaking change**: new API for pointing computation [#319](https://github.com/litebird/litebird_sim/pull/319). Here is a in-depth list of all the breaking changes in this PR:

    1.  Quaternions describing the orientation of the detectors must now be encoded using a `RotQuaternion` object; plain NumPy arrays are no longer supported.

    2.  Quaternions are now computed using the function `prepare_pointings()` (low-level) and the method `Simulation.prepare_pointings()` (high-level, you should use this). Pointings are no longer kept in memory until you retrieve them using `Observation.get_pointings()`.

    3.  Pointings are no longer accessible using the field `pointings` in the `Observation` class. (Not 100% true, see below.) They are computed on the fly by the method `Observation.get_pointings()`.

    4.  The way pointings are returned differs from how they were stored before. The result of a call to `Observation.get_pointings()` is a 2-element tuple: the first element contains a `(N, 3)` NumPy array containing the colatitude θ, the longitude φ, and the orientation ψ, while the second element is an array of the angles of the HWP. Thus, the orientation angle ψ is now stored together with θ and φ.

    5.  If you want to pre-compute all the pointings instead of computing them on the fly each time you call `Observation.get_pointings()`, you can use the function `precompute_pointings()` (low-level) and the method `Simulation.precompute_pointings()` (high-level). This initializes a number of fields in each `Observation` object, but they are shaped as described in the previous point, i.e., ψ is kept in the same matrix as θ and φ.

    6.  The argument `dtype_tod` of the method `Simulation.create_observations` has become `tod_type` for consistency with other similar parameters.

    7.  The format of the HDF5 files has been slightly changed to let additional information about pointings to be stored.

    See the comments in [PR#319](https://github.com/litebird/litebird_sim/pull/319) and discussion [#312](https://github.com/litebird/litebird_sim/discussions/312) for more details.

-   Add data splits in time and detector space to destriped maps [#309](https://github.com/litebird/litebird_sim/pull/309)

-   Fix issue [#317](https://github.com/litebird/litebird_sim/issues/317)

-   Implement a time profiler [#308](https://github.com/litebird/litebird_sim/pull/308)

# Version 0.12.0

-   **Breaking change**: Disambiguate between “polarization angle” and “orientation” [#305](https://github.com/litebird/litebird_sim/pull/305). A few functions have been renamed as a consequence of this change; however, they are low-level functions that are used internally (`compute_pointing_and_polangle`, `all_compute_pointing_and_polangle`, `polarization_angle`), so external codes should be unaffected by this PR.

-   **Breaking change**: Reworking of the IO, `write_observations` and `read_observations` are now part of the class simulation [#293](https://github.com/litebird/litebird_sim/pull/293)

-   Mbs optionally returns alms instead of maps [#306](https://github.com/litebird/litebird_sim/pull/306)

-   Include the possibility to pass components to fill_tods,  add_dipole and add_noise [#302](https://github.com/litebird/litebird_sim/issues/302)

-   Add data splits in time and detector space to binned maps [#291](https://github.com/litebird/litebird_sim/pull/291)

-   Add support for partial multithreading using Numba [#276](https://github.com/litebird/litebird_sim/pull/276)

-   Fixing bug in mbs to pass general bandpass to mbs [#271](https://github.com/litebird/litebird_sim/pull/271)

-   Support for numpy.float128 made optional, this fixes importing issue on ARM architectures [#286](https://github.com/litebird/litebird_sim/pull/286)

-   Improve the documentation about noise simulations [#283](https://github.com/litebird/litebird_sim/pull/283)

-   Use libinsdb to access the IMO [#282](https://github.com/litebird/litebird_sim/pull/282)

-   Move from `flake8`/`black` to `ruff` [#281](https://github.com/litebird/litebird_sim/pull/281/)

-   New module to simulate HWP systematics [#232](https://github.com/litebird/litebird_sim/pull/232)

# Version 0.11.0

-   **Breaking change**: Change the interface to the binner, implement a new destriper, and make the dependency on TOAST optional [#260](https://github.com/litebird/litebird_sim/pull/260)

-   **Breaking change**: Drop support for Python 3.7 and 3.8 [#254](https://github.com/litebird/litebird_sim/pull/254)

-   **Breaking change**: Fix noise seed inconsistency [#256](https://github.com/litebird/litebird_sim/pull/256)

-   Be more robust when parsing UUIDs and URLs coming from the IMo [#274](https://github.com/litebird/litebird_sim/pull/274)

-   Solve typing error in destriper [#272](https://github.com/litebird/litebird_sim/pull/272)

-   Include default PTEP IMO for tests and demos [#230](https://github.com/litebird/litebird_sim/pull/230)

-   Fixed typo in timeordered.rst [#250](https://github.com/litebird/litebird_sim/pull/250)

-   Fix error in reading observation when it does not have tod field [#262](https://github.com/litebird/litebird_sim/pull/262) 

-   Bug in mbs for band integration solved [#251](https://github.com/litebird/litebird_sim/pull/251)

-   Implement a bandpass generator [#160](https://github.com/litebird/litebird_sim/pull/160), [#200](https://github.com/litebird/litebird_sim/pull/200)

# Version 0.10.0

-   Some memory optimization [#245](https://github.com/litebird/litebird_sim/pull/245)

-   Improve the docstring for `scan_map_in_observations` [#248](https://github.com/litebird/litebird_sim/pull/248)

-   New interface for `make_bin_map` in `Simulation` [#244](https://github.com/litebird/litebird_sim/pull/244)

-   Added gain drift simulation module [#243](https://github.com/litebird/litebird_sim/pull/243)

-   Enable the use of other names than `tod` when calling the TOAST2 destriper [#242](https://github.com/litebird/litebird_sim/pull/242)

-   Use Poetry instead of Pip to specify the dependencies for the documentation [#237](https://github.com/litebird/litebird_sim/pull/237)

-   Remove bandpass-related warnings [#236](https://github.com/litebird/litebird_sim/pull/236)

-   Add TOD interpolation [#233](https://github.com/litebird/litebird_sim/pull/233)

-   Improve the documentation [#231](https://github.com/litebird/litebird_sim/pull/231)

-   Mbs supports generic bandpasses and can generate solar dipole [#227](https://github.com/litebird/litebird_sim/pull/227)

-   Improve the support for multiple TODs in the same `Observation` [#225](https://github.com/litebird/litebird_sim/pull/225)


# Version 0.9.0

-   Some memory optimization in pointing production [#222](https://github.com/litebird/litebird_sim/pull/222), coordinate rotation and noise [#223](https://github.com/litebird/litebird_sim/pull/223)

-   Implement new methods in the `Simulation` class: `fill_tods`, `compute_pos_and_vel`, `add_dipole` and `add_noise` [#221](https://github.com/litebird/litebird_sim/pull/221)

-   **Breaking change**: add multiple TOD support to `describe_mpi_distribution` and make the field `MpiObservationDescr.tod_dtype` a list of strings [#220](https://github.com/litebird/litebird_sim/pull/220)

-   Add links to the manual in the example notebook [#219](https://github.com/litebird/litebird_sim/pull/219)

-   Implement new methods in the `Simulation` class: `set_scanning_strategy`, `set_instrument`, `set_hwp`, and deprecate `generate_spin2ecl_quaternions` [#217](https://github.com/litebird/litebird_sim/pull/217)

-   Add `gzip_compression` keyword to `write_observations` [#214](https://github.com/litebird/litebird_sim/pull/214)

-   Run more comprehensive tests on different TOD components [#212](https://github.com/litebird/litebird_sim/pull/212)

-   Add a link to the IMO webpage @SSDC for each entity/quantity/data file included in simulation reports [#211](https://github.com/litebird/litebird_sim/pull/211)

-   Fix issue #209 [#210](https://github.com/litebird/litebird_sim/pull/210)

-   Add flag for coordinate system choice of madam output maps [#208](https://github.com/litebird/litebird_sim/pull/208)

-   Improve support for multiple TODs [#205](https://github.com/litebird/litebird_sim/pull/205)

# Version 0.8.0

-   **Breaking change** Interface of `get_pointings` modified, new function `get_pointings_for_observation` simplifies the pointing generation for a list of observations [#198](https://github.com/litebird/litebird_sim/pull/198)

-   Ensure chronological order for Madam FITS files and make sure that exporting them to Madam works with MPI [#204](https://github.com/litebird/litebird_sim/pull/204) 

-   Properly install Madam template files [#202](https://github.com/litebird/litebird_sim/pull/202)

-   Mark installation errors for rich traceback in CI builds as non fatal [#199](https://github.com/litebird/litebird_sim/pull/199)

-   Fix bug in `make_bin_map` [#196](https://github.com/litebird/litebird_sim/pull/196)

# Version 0.7.0

-   Update and fix dependencies [#192](https://github.com/litebird/litebird_sim/pull/192)

-   Allow nnz=1 in the destriper [#191](https://github.com/litebird/litebird_sim/pull/191)

-   Improve the performance of the pointing generator [#190](https://github.com/litebird/litebird_sim/pull/190)

-   Add support for Madam (through an external call) [#186](https://github.com/litebird/litebird_sim/pull/186)

# Version 0.6.0

-   **Breaking change** The wrapper to the TOAST2 mapmaker has been fixed, and the parameter `baseline_length` was renamed to `baseline_length_s` to make clear what the measurement unit is [#182](https://github.com/litebird/litebird_sim/pull/182)

# Version 0.5.0

-   **Breaking change** New API for noise module [#151](https://github.com/litebird/litebird_sim/pull/151):

    -   Function `add_noise` has been renamed to `add_noise_to_observations`, and its parameter `noisetype` has been renamed into `noise_type` for consistency with other parameters (**breaking**)

    -   New functions `add_white_noise` and `add_one_over_f_noise` are exported (they were already implemented but were not visible)

    -   Each `Simulation` object creates random number generators (field `Simulation.random`), in a way that is safe even for MPI applications

-   **Breaking change** New API for `scan_map_in_observations` and `add_dipole_to_observations`, which now accept list of pointing matrices and simplify the parameters describing the HWP [#171](https://github.com/litebird/litebird_sim/pull/171)

-   Add a notebook to show an example of how to use the framework ([#178](https://github.com/litebird/litebird_sim/pull/178))

-   Support the production of maps in Galactic coordinates through the TOAST2 wrapper to the Madam map-maker ([#177](https://github.com/litebird/litebird_sim/pull/177))

-   Make `make_bin_map` compute pixel indices instead of requiring them as input, add support for Galactic coordinates [#176](https://github.com/litebird/litebird_sim/pull/176)

-   Use a more robust algorithm to compute pointings [#175](https://github.com/litebird/litebird_sim/pull/175)

-   Improve the documentation for the destriper [#172](https://github.com/litebird/litebird_sim/pull/172)

-   Add a high-pass filter for the noise [#169](https://github.com/litebird/litebird_sim/pull/169)

-   Upgrade NumPy from 1.20 to 1.21, Numba from 0.54 to 0.55, Rich from 6.2 to 11.0 [#152](https://github.com/litebird/litebird_sim/pull/152)

-   Add the ability to create Singularity container from branches different than `master` [#163](https://github.com/litebird/litebird_sim/pull/163)

-   Make MBS tests more robust against disappearing temporary directories [#162](https://github.com/litebird/litebird_sim/pull/162)

-   Remove NumPy's and Healpy's deprecation warnings [#158](https://github.com/litebird/litebird_sim/pull/158)

-   Use a cache to speed up CI builds [PR#147](https://github.com/litebird/litebird_sim/pull/147)

-   Create a script that fetches information about the latest release and produce a release announcement [PR#156](https://github.com/litebird/litebird_sim/pull/156)

-   Option for rotating the pointing from ecliptic to galactic coordinates in scan_map [#164](https://github.com/litebird/litebird_sim/pull/164)

-   Fix issue [#148](https://github.com/litebird/litebird_sim/issues/148)

# Version 0.4.0

- **Breaking change** Drop support for Python 3.6, enable Python 3.9 [#136](https://github.com/litebird/litebird_sim/pull/136)

- **Breaking change** Rename keyword `distribute` to `split_list_over_processes` in `Simulation.create_observations` [#110](https://github.com/litebird/litebird_sim/pull/110)

- **Breaking change** Switch to thermodynamic units in the MBS module [#123](https://github.com/litebird/litebird_sim/pull/123)

- Functions to write/load TODs to HDF5 files [#139](https://github.com/litebird/litebird_sim/pull/139) 

- Module for simulating hwp systematics (hwp_sys) [PR#117](https://github.com/litebird/litebird_sim/pull/117). The algebra is described in [Giardiello et al.](https://arxiv.org/abs/2106.08031)

- Fix Singularity builds [#145](https://github.com/litebird/litebird_sim/issues/145)

- Make the TOAST destriper more robust when MPI is/isn't present [#106](https://github.com/litebird/litebird_sim/pull/106)

- Option in Mbs for maps in ecliptic coordinates [#133](https://github.com/litebird/litebird_sim/pull/133)

- Module for scanning a map and filling TOD [#131](https://github.com/litebird/litebird_sim/pull/131)

# Version 0.3.0

- Spacecraft simulator and dipole computation [#122](https://github.com/litebird/litebird_sim/pull/122)

- Improve the way code is checked [#130](https://github.com/litebird/litebird_sim/pull/130)

- Fix bugs [#126](https://github.com/litebird/litebird_sim/issues/126), [#124](https://github.com/litebird/litebird_sim/issues/124), [#120](https://github.com/litebird/litebird_sim/issues/120), [#111](https://github.com/litebird/litebird_sim/pull/111)

# Version 0.2.1

- Fix bug [#107](https://github.com/litebird/litebird_sim/pull/107) [PR#108](https://github.com/litebird/litebird_sim/pull/108)

# Version 0.2.0

- White and 1/f noise generation [PR#100](https://github.com/litebird/litebird_sim/pull/100)

- Fix bug #104 [PR#105](https://github.com/litebird/litebird_sim/pull/105)

# Version 0.2.0 alpha

- Add a text-mode browser for the IMO [PR#103](https://github.com/litebird/litebird_sim/pull/103)

- Implement the tools to build a Singularity container [PR#96](https://github.com/litebird/litebird_sim/pull/96/)

- Implement an interface to the TOAST mapmaker [PR#86](https://github.com/litebird/litebird_sim/pull/86/)

- Fix issue [#101](https://github.com/litebird/litebird_sim/issues/101) (*No proper "parents" in Entry objects*) [PR#102](https://github.com/litebird/litebird_sim/pull/102)

- Make the README point to the latest version of the documentation [PR#99](https://github.com/litebird/litebird_sim/pull/99)

- Ensure that tests do not write within the source-code directory [PR#97](https://github.com/litebird/litebird_sim/pull/97)

- Add a [`STATUS.md`](https://github.com/litebird/litebird_sim/blob/be2ddfc3dfcc8d98711de72c56d8bc140bf8e7ce/STATUS.md) file showing the overall implementation status of the simulation modules [PR#87](https://github.com/litebird/litebird_sim/pull/87)

- Clarify how the IMO is used by `litebird_sim` [PR#94](https://github.com/litebird/litebird_sim/pull/94)

- Make tests run faster by using ducc0 0.8.0 [PR#92](https://github.com/litebird/litebird_sim/pull/92)

- Misc minor changes: gitignore .DS_Store; losslessly compress some assets [PR#88](https://github.com/litebird/litebird_sim/pull/88)

- Improve the `Observation` API. Deprecate the pointing-related methods (moved to `scanning`), quantities are local by default [PR#84](https://github.com/litebird/litebird_sim/pull/84)

- Permit to use pre-allocated buffers when generating quaternions and pointing angles [PR#83](https://github.com/litebird/litebird_sim/pull/83)

- Add support for PySM3 in new class `Mbs` [PR#76](https://github.com/litebird/litebird_sim/pull/76)

- Add the parameter `include_git_diff` in `Simulation.flush()` [PR#81](https://github.com/litebird/litebird_sim/pull/81)

- Add the ability to specify the size of the floating-point type used in `Observation` objects [PR#79](https://github.com/litebird/litebird_sim/pull/79)

- Simple bin map-maker [PR#73](https://github.com/litebird/litebird_sim/pull/73)

- Use SI units in class `SpinningScanningStrategy` (**breaking change**) [PR#69](https://github.com/litebird/litebird_sim/pull/69)

- Use dataclasses, rename `Detector` to `DetectorInfo` and `Instrument` to `InstrumentInfo` (**breaking change**) [PR#60](https://github.com/litebird/litebird_sim/pull/60)

- Improve the docs [PR#72](https://github.com/litebird/litebird_sim/pull/72), [PR#82](https://github.com/litebird/litebird_sim/pull/82)

- Code cleanups [PR#71](https://github.com/litebird/litebird_sim/pull/71)

- Improve the README [PR#70](https://github.com/litebird/litebird_sim/pull/70)

- [Fix issue #61](https://github.com/litebird/litebird_sim/pull/62)

# Version 0.1.0

- First release<|MERGE_RESOLUTION|>--- conflicted
+++ resolved
@@ -1,11 +1,10 @@
 # HEAD
 
-<<<<<<< HEAD
 -   Module for including nonlinearity in the simulations [#331](https://github.com/litebird/litebird_sim/pull/331)
-=======
+
 -   Improve the documentation of the binner and the destriper [#333](https://github.com/litebird/litebird_sim/pull/333)
+
 -   Make the code compatible with Python 3.12 [#332](https://github.com/litebird/litebird_sim/pull/332)
->>>>>>> 0c007840
 
 # Version 0.13.0
 
