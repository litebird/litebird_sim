# HEAD

-   Mbs supports generic bandpasses and can generate solar dipole [#227](https://github.com/litebird/litebird_sim/pull/227)

-   Improve the support for multiple TODs in the same `Observation` [#225](https://github.com/litebird/litebird_sim/pull/225)

-   Improve the documentation [#231](https://github.com/litebird/litebird_sim/pull/231)

<<<<<<< HEAD
-   Remove bandpass-related warnings [#236](https://github.com/litebird/litebird_sim/pull/236)
=======
-   Use Poetry instead of Pip to specify the dependencies for the documentation [#237](https://github.com/litebird/litebird_sim/pull/237)
>>>>>>> ade24a5e

# Version 0.9.0

-   Some memory optimization in pointing production [#222](https://github.com/litebird/litebird_sim/pull/222), coordinate rotation and noise [#223](https://github.com/litebird/litebird_sim/pull/223)

-   Implement new methods in the `Simulation` class: `fill_tods`, `compute_pos_and_vel`, `add_dipole` and `add_noise` [#221](https://github.com/litebird/litebird_sim/pull/221)

-   **Breaking change**: add multiple TOD support to `describe_mpi_distribution` and make the field `MpiObservationDescr.tod_dtype` a list of strings [#220](https://github.com/litebird/litebird_sim/pull/220)

-   Add links to the manual in the example notebook [#219](https://github.com/litebird/litebird_sim/pull/219)

-   Implement new methods in the `Simulation` class: `set_scanning_strategy`, `set_instrument`, `set_hwp`, and deprecate `generate_spin2ecl_quaternions` [#217](https://github.com/litebird/litebird_sim/pull/217)

-   Add `gzip_compression` keyword to `write_observations` [#214](https://github.com/litebird/litebird_sim/pull/214)

-   Run more comprehensive tests on different TOD components [#212](https://github.com/litebird/litebird_sim/pull/212)

-   Add a link to the IMO webpage @SSDC for each entity/quantity/data file included in simulation reports [#211](https://github.com/litebird/litebird_sim/pull/211)

-   Fix issue #209 [#210](https://github.com/litebird/litebird_sim/pull/210)

-   Add flag for coordinate system choice of madam output maps [#208](https://github.com/litebird/litebird_sim/pull/208)

-   Improve support for multiple TODs [#205](https://github.com/litebird/litebird_sim/pull/205)

-   Implement a bandpass generator [#160](https://github.com/litebird/litebird_sim/pull/160), [#200](https://github.com/litebird/litebird_sim/pull/200)

# Version 0.8.0

-   **Breaking change** Interface of `get_pointings` modified, new function `get_pointings_for_observation` simplifies the pointing generation for a list of observations [#198](https://github.com/litebird/litebird_sim/pull/198)

-   Ensure chronological order for Madam FITS files and make sure that exporting them to Madam works with MPI [#204](https://github.com/litebird/litebird_sim/pull/204) 

-   Properly install Madam template files [#202](https://github.com/litebird/litebird_sim/pull/202)

-   Mark installation errors for rich traceback in CI builds as non fatal [#199](https://github.com/litebird/litebird_sim/pull/199)

-   Fix bug in `make_bin_map` [#196](https://github.com/litebird/litebird_sim/pull/196)

# Version 0.7.0

-   Update and fix dependencies [#192](https://github.com/litebird/litebird_sim/pull/192)

-   Allow nnz=1 in the destriper [#191](https://github.com/litebird/litebird_sim/pull/191)

-   Improve the performance of the pointing generator [#190](https://github.com/litebird/litebird_sim/pull/190)

-   Add support for Madam (through an external call) [#186](https://github.com/litebird/litebird_sim/pull/186)

# Version 0.6.0

-   **Breaking change** The wrapper to the TOAST2 mapmaker has been fixed, and the parameter `baseline_length` was renamed to `baseline_length_s` to make clear what the measurement unit is [#182](https://github.com/litebird/litebird_sim/pull/182)

# Version 0.5.0

-   **Breaking change** New API for noise module [#151](https://github.com/litebird/litebird_sim/pull/151):

    -   Function `add_noise` has been renamed to `add_noise_to_observations`, and its parameter `noisetype` has been renamed into `noise_type` for consistency with other parameters (**breaking**)

    -   New functions `add_white_noise` and `add_one_over_f_noise` are exported (they were already implemented but were not visible)

    -   Each `Simulation` object creates random number generators (field `Simulation.random`), in a way that is safe even for MPI applications

-   **Breaking change** New API for `scan_map_in_observations` and `add_dipole_to_observations`, which now accept list of pointing matrices and simplify the parameters describing the HWP [#171](https://github.com/litebird/litebird_sim/pull/171)

-   Add a notebook to show an example of how to use the framework ([#178](https://github.com/litebird/litebird_sim/pull/178))

-   Support the production of maps in Galactic coordinates through the TOAST2 wrapper to the Madam map-maker ([#177](https://github.com/litebird/litebird_sim/pull/177))

-   Make `make_bin_map` compute pixel indices instead of requiring them as input, add support for Galactic coordinates [#176](https://github.com/litebird/litebird_sim/pull/176)

-   Use a more robust algorithm to compute pointings [#175](https://github.com/litebird/litebird_sim/pull/175)

-   Improve the documentation for the destriper [#172](https://github.com/litebird/litebird_sim/pull/172)

-   Add a high-pass filter for the noise [#169](https://github.com/litebird/litebird_sim/pull/169)

-   Upgrade NumPy from 1.20 to 1.21, Numba from 0.54 to 0.55, Rich from 6.2 to 11.0 [#152](https://github.com/litebird/litebird_sim/pull/152)

-   Add the ability to create Singularity container from branches different than `master` [#163](https://github.com/litebird/litebird_sim/pull/163)

-   Make MBS tests more robust against disappearing temporary directories [#162](https://github.com/litebird/litebird_sim/pull/162)

-   Remove NumPy's and Healpy's deprecation warnings [#158](https://github.com/litebird/litebird_sim/pull/158)

-   Use a cache to speed up CI builds [PR#147](https://github.com/litebird/litebird_sim/pull/147)

-   Create a script that fetches information about the latest release and produce a release announcement [PR#156](https://github.com/litebird/litebird_sim/pull/156)

-   Option for rotating the pointing from ecliptic to galactic coordinates in scan_map [#164](https://github.com/litebird/litebird_sim/pull/164)

-   Fix issue [#148](https://github.com/litebird/litebird_sim/issues/148)

# Version 0.4.0

- **Breaking change** Drop support for Python 3.6, enable Python 3.9 [#136](https://github.com/litebird/litebird_sim/pull/136)

- **Breaking change** Rename keyword `distribute` to `split_list_over_processes` in `Simulation.create_observations` [#110](https://github.com/litebird/litebird_sim/pull/110)

- **Breaking change** Switch to thermodynamic units in the MBS module [#123](https://github.com/litebird/litebird_sim/pull/123)

- Functions to write/load TODs to HDF5 files [#139](https://github.com/litebird/litebird_sim/pull/139) 

- Module for simulating hwp systematics (hwp_sys) [PR#117](https://github.com/litebird/litebird_sim/pull/117). The algebra is described in [Giardiello et al.](https://arxiv.org/abs/2106.08031)

- Fix Singularity builds [#145](https://github.com/litebird/litebird_sim/issues/145)

- Make the TOAST destriper more robust when MPI is/isn't present [#106](https://github.com/litebird/litebird_sim/pull/106)

- Option in Mbs for maps in ecliptic coordinates [#133](https://github.com/litebird/litebird_sim/pull/133)

- Module for scanning a map and filling TOD [#131](https://github.com/litebird/litebird_sim/pull/131)

# Version 0.3.0

- Spacecraft simulator and dipole computation [#122](https://github.com/litebird/litebird_sim/pull/122)

- Improve the way code is checked [#130](https://github.com/litebird/litebird_sim/pull/130)

- Fix bugs [#126](https://github.com/litebird/litebird_sim/issues/126), [#124](https://github.com/litebird/litebird_sim/issues/124), [#120](https://github.com/litebird/litebird_sim/issues/120), [#111](https://github.com/litebird/litebird_sim/pull/111)

# Version 0.2.1

- Fix bug [#107](https://github.com/litebird/litebird_sim/pull/107) [PR#108](https://github.com/litebird/litebird_sim/pull/108)

# Version 0.2.0

- White and 1/f noise generation [PR#100](https://github.com/litebird/litebird_sim/pull/100)

- Fix bug #104 [PR#105](https://github.com/litebird/litebird_sim/pull/105)

# Version 0.2.0 alpha

- Add a text-mode browser for the IMO [PR#103](https://github.com/litebird/litebird_sim/pull/103)

- Implement the tools to build a Singularity container [PR#96](https://github.com/litebird/litebird_sim/pull/96/)

- Implement an interface to the TOAST mapmaker [PR#86](https://github.com/litebird/litebird_sim/pull/86/)

- Fix issue [#101](https://github.com/litebird/litebird_sim/issues/101) (*No proper "parents" in Entry objects*) [PR#102](https://github.com/litebird/litebird_sim/pull/102)

- Make the README point to the latest version of the documentation [PR#99](https://github.com/litebird/litebird_sim/pull/99)

- Ensure that tests do not write within the source-code directory [PR#97](https://github.com/litebird/litebird_sim/pull/97)

- Add a [`STATUS.md`](https://github.com/litebird/litebird_sim/blob/be2ddfc3dfcc8d98711de72c56d8bc140bf8e7ce/STATUS.md) file showing the overall implementation status of the simulation modules [PR#87](https://github.com/litebird/litebird_sim/pull/87)

- Clarify how the IMO is used by `litebird_sim` [PR#94](https://github.com/litebird/litebird_sim/pull/94)

- Make tests run faster by using ducc0 0.8.0 [PR#92](https://github.com/litebird/litebird_sim/pull/92)

- Misc minor changes: gitignore .DS_Store; losslessly compress some assets [PR#88](https://github.com/litebird/litebird_sim/pull/88)

- Improve the `Observation` API. Deprecate the pointing-related methods (moved to `scanning`), quantities are local by default [PR#84](https://github.com/litebird/litebird_sim/pull/84)

- Permit to use pre-allocated buffers when generating quaternions and pointing angles [PR#83](https://github.com/litebird/litebird_sim/pull/83)

- Add support for PySM3 in new class `Mbs` [PR#76](https://github.com/litebird/litebird_sim/pull/76)

- Add the parameter `include_git_diff` in `Simulation.flush()` [PR#81](https://github.com/litebird/litebird_sim/pull/81)

- Add the ability to specify the size of the floating-point type used in `Observation` objects [PR#79](https://github.com/litebird/litebird_sim/pull/79)

- Simple bin map-maker [PR#73](https://github.com/litebird/litebird_sim/pull/73)

- Use SI units in class `SpinningScanningStrategy` (**breaking change**) [PR#69](https://github.com/litebird/litebird_sim/pull/69)

- Use dataclasses, rename `Detector` to `DetectorInfo` and `Instrument` to `InstrumentInfo` (**breaking change**) [PR#60](https://github.com/litebird/litebird_sim/pull/60)

- Improve the docs [PR#72](https://github.com/litebird/litebird_sim/pull/72), [PR#82](https://github.com/litebird/litebird_sim/pull/82)

- Code cleanups [PR#71](https://github.com/litebird/litebird_sim/pull/71)

- Improve the README [PR#70](https://github.com/litebird/litebird_sim/pull/70)

- [Fix issue #61](https://github.com/litebird/litebird_sim/pull/62)

# Version 0.1.0

- First release<|MERGE_RESOLUTION|>--- conflicted
+++ resolved
@@ -4,13 +4,11 @@
 
 -   Improve the support for multiple TODs in the same `Observation` [#225](https://github.com/litebird/litebird_sim/pull/225)
 
+-   Remove bandpass-related warnings [#236](https://github.com/litebird/litebird_sim/pull/236)
+
 -   Improve the documentation [#231](https://github.com/litebird/litebird_sim/pull/231)
 
-<<<<<<< HEAD
--   Remove bandpass-related warnings [#236](https://github.com/litebird/litebird_sim/pull/236)
-=======
 -   Use Poetry instead of Pip to specify the dependencies for the documentation [#237](https://github.com/litebird/litebird_sim/pull/237)
->>>>>>> ade24a5e
 
 # Version 0.9.0
 
