# HEAD

-   **Breaking change**: The HWP and ψ angles in the HWP Systematics module have been redefined to be consistent [#377](https://github.com/litebird/litebird_sim/pull/377)

<<<<<<< HEAD
-   Fix docstrings and type hints for `mueller_hwp` [#381](https://github.com/litebird/litebird_sim/pull/381)
=======
-   Fix the formatting of a few docstrings [#391](https://github.com/litebird/litebird_sim/pull/391)

-   Common interface to compute pointings and detector polarization angle [#378](https://github.com/litebird/litebird_sim/pull/378)
>>>>>>> dfc29f3e

-   Module for performing the 4π beam convolution [#338](https://github.com/litebird/litebird_sim/pull/338)

-   Make `@_profile` preserve docstrings [#371](https://github.com/litebird/litebird_sim/pull/371)

-   Upgrade Ducc0 to 0.38.0 and clarify how to compile Ducc0 from sources [#383](https://github.com/litebird/litebird_sim/pull/383), [#390](https://github.com/litebird/litebird_sim/pull/390), [#394](https://github.com/litebird/litebird_sim/pull/394)

# Version 0.14.0

-   **Breaking change**: Bug in the 1/f noise generation has been corrected. Previously, the frequency array was miscalculated due to an incorrect factor of 2 in the sample spacing passed to the SciPy function fft.rfftfreq. [#362](https://github.com/litebird/litebird_sim/pull/362). 

-   **Breaking change**: Change to the pointing API [#358](https://github.com/litebird/litebird_sim/pull/358), in detail:

    1. DetectorInfo has three new attributes: pol_angle_rad (polarization angle), pol_efficiency (polarization efficiency)and mueller_hwp (mueller matrix of the HWP).

    2. get_pointings() return only the orientation ψ of the detector, the polarization angle is a separate variable stored in the `Observation` class. The same class also handles the mueller_hwp for each detector, and it has a new bool variable `has_hwp` that is set to true if an HWP object is passed to `prepare_pointings()`.

    3. The mock vPTEP IMo has been updated accordingly.

    4. The `HWP` class has a new field called mueller, that contains the mueller matrix of the HWP.

    5. The function `scan_map()` now handles three possible algebras: (i) no HWP, (ii) ideal HWP, (iii) generic optical chain.

-   Implementation of distributing detectors across the MPI processes by grouping them according to given attributes [#334](https://github.com/litebird/litebird_sim/pull/334)

-   **Breaking change**: `PointingSys()` now requires `Observation` as an argument. And several functions to add pointing systematics are merged into `left_multiply_syst_quats()`.

-   **Breaking change**: Redefinition (ωt instead of 2ωt) of the hwp angle returned by `get_pointings()`. Change in the pointing returned by `Observation.get_pointings()`, now behaving as it was before this [commit](https://github.com/litebird/litebird_sim/pull/319/commits/b3bc3bb2049c152cc183d6cfc68f4598f5b93ec0). Documentation updated accordingly. [#340](https://github.com/litebird/litebird_sim/pull/340)

-   Restructure the manual and use a new, cleaner style [#342](https://github.com/litebird/litebird_sim/pull/342)

-   Module for including nonlinearity in the simulations [#331](https://github.com/litebird/litebird_sim/pull/331)

-   Improve the documentation of the binner and the destriper [#333](https://github.com/litebird/litebird_sim/pull/333)

-   Make the code compatible with Python 3.12 [#332](https://github.com/litebird/litebird_sim/pull/332)

-   plot_fp.py which visualizes focal plane and `DetectorInfo` is implemented. Also it can generate a dector list file by clicking visualized detectors. The function is executable by: `python -m litebird_sim.plot_fp` [#345](https://github.com/litebird/litebird_sim/pull/345)

-   Simulation.add_noise() uses self.random as default random number generator [#349](https://github.com/litebird/litebird_sim/pull/349)

-   Mbs updated, code aligned to pysm 3.4.0, CO lines included plus other new foreground models [#347](https://github.com/litebird/litebird_sim/pull/347)

# Version 0.13.0

-   **Breaking change**: new API for pointing computation [#319](https://github.com/litebird/litebird_sim/pull/319). Here is a in-depth list of all the breaking changes in this PR:

    1.  Quaternions describing the orientation of the detectors must now be encoded using a `RotQuaternion` object; plain NumPy arrays are no longer supported.

    2.  Quaternions are now computed using the function `prepare_pointings()` (low-level) and the method `Simulation.prepare_pointings()` (high-level, you should use this). Pointings are no longer kept in memory until you retrieve them using `Observation.get_pointings()`.

    3.  Pointings are no longer accessible using the field `pointings` in the `Observation` class. (Not 100% true, see below.) They are computed on the fly by the method `Observation.get_pointings()`.

    4.  The way pointings are returned differs from how they were stored before. The result of a call to `Observation.get_pointings()` is a 2-element tuple: the first element contains a `(N, 3)` NumPy array containing the colatitude θ, the longitude φ, and the orientation ψ, while the second element is an array of the angles of the HWP. Thus, the orientation angle ψ is now stored together with θ and φ.

    5.  If you want to pre-compute all the pointings instead of computing them on the fly each time you call `Observation.get_pointings()`, you can use the function `precompute_pointings()` (low-level) and the method `Simulation.precompute_pointings()` (high-level). This initializes a number of fields in each `Observation` object, but they are shaped as described in the previous point, i.e., ψ is kept in the same matrix as θ and φ.

    6.  The argument `dtype_tod` of the method `Simulation.create_observations` has become `tod_type` for consistency with other similar parameters.

    7.  The format of the HDF5 files has been slightly changed to let additional information about pointings to be stored.

    See the comments in [PR#319](https://github.com/litebird/litebird_sim/pull/319) and discussion [#312](https://github.com/litebird/litebird_sim/discussions/312) for more details.

-   Add data splits in time and detector space to destriped maps [#309](https://github.com/litebird/litebird_sim/pull/309)

-   Fix issue [#317](https://github.com/litebird/litebird_sim/issues/317)

-   Implement a time profiler [#308](https://github.com/litebird/litebird_sim/pull/308)

# Version 0.12.0

-   **Breaking change**: Disambiguate between “polarization angle” and “orientation” [#305](https://github.com/litebird/litebird_sim/pull/305). A few functions have been renamed as a consequence of this change; however, they are low-level functions that are used internally (`compute_pointing_and_polangle`, `all_compute_pointing_and_polangle`, `polarization_angle`), so external codes should be unaffected by this PR.

-   **Breaking change**: Reworking of the IO, `write_observations` and `read_observations` are now part of the class simulation [#293](https://github.com/litebird/litebird_sim/pull/293)

-   Mbs optionally returns alms instead of maps [#306](https://github.com/litebird/litebird_sim/pull/306)

-   Include the possibility to pass components to fill_tods,  add_dipole and add_noise [#302](https://github.com/litebird/litebird_sim/issues/302)

-   Add data splits in time and detector space to binned maps [#291](https://github.com/litebird/litebird_sim/pull/291)

-   Add support for partial multithreading using Numba [#276](https://github.com/litebird/litebird_sim/pull/276)

-   Fixing bug in mbs to pass general bandpass to mbs [#271](https://github.com/litebird/litebird_sim/pull/271)

-   Support for numpy.float128 made optional, this fixes importing issue on ARM architectures [#286](https://github.com/litebird/litebird_sim/pull/286)

-   Improve the documentation about noise simulations [#283](https://github.com/litebird/litebird_sim/pull/283)

-   Use libinsdb to access the IMO [#282](https://github.com/litebird/litebird_sim/pull/282)

-   Move from `flake8`/`black` to `ruff` [#281](https://github.com/litebird/litebird_sim/pull/281/)

-   New module to simulate HWP systematics [#232](https://github.com/litebird/litebird_sim/pull/232)

# Version 0.11.0

-   **Breaking change**: Change the interface to the binner, implement a new destriper, and make the dependency on TOAST optional [#260](https://github.com/litebird/litebird_sim/pull/260)

-   **Breaking change**: Drop support for Python 3.7 and 3.8 [#254](https://github.com/litebird/litebird_sim/pull/254)

-   **Breaking change**: Fix noise seed inconsistency [#256](https://github.com/litebird/litebird_sim/pull/256)

-   Be more robust when parsing UUIDs and URLs coming from the IMo [#274](https://github.com/litebird/litebird_sim/pull/274)

-   Solve typing error in destriper [#272](https://github.com/litebird/litebird_sim/pull/272)

-   Include default PTEP IMO for tests and demos [#230](https://github.com/litebird/litebird_sim/pull/230)

-   Fixed typo in timeordered.rst [#250](https://github.com/litebird/litebird_sim/pull/250)

-   Fix error in reading observation when it does not have tod field [#262](https://github.com/litebird/litebird_sim/pull/262) 

-   Bug in mbs for band integration solved [#251](https://github.com/litebird/litebird_sim/pull/251)

-   Implement a bandpass generator [#160](https://github.com/litebird/litebird_sim/pull/160), [#200](https://github.com/litebird/litebird_sim/pull/200)

# Version 0.10.0

-   Some memory optimization [#245](https://github.com/litebird/litebird_sim/pull/245)

-   Improve the docstring for `scan_map_in_observations` [#248](https://github.com/litebird/litebird_sim/pull/248)

-   New interface for `make_bin_map` in `Simulation` [#244](https://github.com/litebird/litebird_sim/pull/244)

-   Added gain drift simulation module [#243](https://github.com/litebird/litebird_sim/pull/243)

-   Enable the use of other names than `tod` when calling the TOAST2 destriper [#242](https://github.com/litebird/litebird_sim/pull/242)

-   Use Poetry instead of Pip to specify the dependencies for the documentation [#237](https://github.com/litebird/litebird_sim/pull/237)

-   Remove bandpass-related warnings [#236](https://github.com/litebird/litebird_sim/pull/236)

-   Add TOD interpolation [#233](https://github.com/litebird/litebird_sim/pull/233)

-   Improve the documentation [#231](https://github.com/litebird/litebird_sim/pull/231)

-   Mbs supports generic bandpasses and can generate solar dipole [#227](https://github.com/litebird/litebird_sim/pull/227)

-   Improve the support for multiple TODs in the same `Observation` [#225](https://github.com/litebird/litebird_sim/pull/225)


# Version 0.9.0

-   Some memory optimization in pointing production [#222](https://github.com/litebird/litebird_sim/pull/222), coordinate rotation and noise [#223](https://github.com/litebird/litebird_sim/pull/223)

-   Implement new methods in the `Simulation` class: `fill_tods`, `compute_pos_and_vel`, `add_dipole` and `add_noise` [#221](https://github.com/litebird/litebird_sim/pull/221)

-   **Breaking change**: add multiple TOD support to `describe_mpi_distribution` and make the field `MpiObservationDescr.tod_dtype` a list of strings [#220](https://github.com/litebird/litebird_sim/pull/220)

-   Add links to the manual in the example notebook [#219](https://github.com/litebird/litebird_sim/pull/219)

-   Implement new methods in the `Simulation` class: `set_scanning_strategy`, `set_instrument`, `set_hwp`, and deprecate `generate_spin2ecl_quaternions` [#217](https://github.com/litebird/litebird_sim/pull/217)

-   Add `gzip_compression` keyword to `write_observations` [#214](https://github.com/litebird/litebird_sim/pull/214)

-   Run more comprehensive tests on different TOD components [#212](https://github.com/litebird/litebird_sim/pull/212)

-   Add a link to the IMO webpage @SSDC for each entity/quantity/data file included in simulation reports [#211](https://github.com/litebird/litebird_sim/pull/211)

-   Fix issue #209 [#210](https://github.com/litebird/litebird_sim/pull/210)

-   Add flag for coordinate system choice of madam output maps [#208](https://github.com/litebird/litebird_sim/pull/208)

-   Improve support for multiple TODs [#205](https://github.com/litebird/litebird_sim/pull/205)

# Version 0.8.0

-   **Breaking change** Interface of `get_pointings` modified, new function `get_pointings_for_observation` simplifies the pointing generation for a list of observations [#198](https://github.com/litebird/litebird_sim/pull/198)

-   Ensure chronological order for Madam FITS files and make sure that exporting them to Madam works with MPI [#204](https://github.com/litebird/litebird_sim/pull/204) 

-   Properly install Madam template files [#202](https://github.com/litebird/litebird_sim/pull/202)

-   Mark installation errors for rich traceback in CI builds as non fatal [#199](https://github.com/litebird/litebird_sim/pull/199)

-   Fix bug in `make_bin_map` [#196](https://github.com/litebird/litebird_sim/pull/196)

# Version 0.7.0

-   Update and fix dependencies [#192](https://github.com/litebird/litebird_sim/pull/192)

-   Allow nnz=1 in the destriper [#191](https://github.com/litebird/litebird_sim/pull/191)

-   Improve the performance of the pointing generator [#190](https://github.com/litebird/litebird_sim/pull/190)

-   Add support for Madam (through an external call) [#186](https://github.com/litebird/litebird_sim/pull/186)

# Version 0.6.0

-   **Breaking change** The wrapper to the TOAST2 mapmaker has been fixed, and the parameter `baseline_length` was renamed to `baseline_length_s` to make clear what the measurement unit is [#182](https://github.com/litebird/litebird_sim/pull/182)

# Version 0.5.0

-   **Breaking change** New API for noise module [#151](https://github.com/litebird/litebird_sim/pull/151):

    -   Function `add_noise` has been renamed to `add_noise_to_observations`, and its parameter `noisetype` has been renamed into `noise_type` for consistency with other parameters (**breaking**)

    -   New functions `add_white_noise` and `add_one_over_f_noise` are exported (they were already implemented but were not visible)

    -   Each `Simulation` object creates random number generators (field `Simulation.random`), in a way that is safe even for MPI applications

-   **Breaking change** New API for `scan_map_in_observations` and `add_dipole_to_observations`, which now accept list of pointing matrices and simplify the parameters describing the HWP [#171](https://github.com/litebird/litebird_sim/pull/171)

-   Add a notebook to show an example of how to use the framework ([#178](https://github.com/litebird/litebird_sim/pull/178))

-   Support the production of maps in Galactic coordinates through the TOAST2 wrapper to the Madam map-maker ([#177](https://github.com/litebird/litebird_sim/pull/177))

-   Make `make_bin_map` compute pixel indices instead of requiring them as input, add support for Galactic coordinates [#176](https://github.com/litebird/litebird_sim/pull/176)

-   Use a more robust algorithm to compute pointings [#175](https://github.com/litebird/litebird_sim/pull/175)

-   Improve the documentation for the destriper [#172](https://github.com/litebird/litebird_sim/pull/172)

-   Add a high-pass filter for the noise [#169](https://github.com/litebird/litebird_sim/pull/169)

-   Upgrade NumPy from 1.20 to 1.21, Numba from 0.54 to 0.55, Rich from 6.2 to 11.0 [#152](https://github.com/litebird/litebird_sim/pull/152)

-   Add the ability to create Singularity container from branches different than `master` [#163](https://github.com/litebird/litebird_sim/pull/163)

-   Make MBS tests more robust against disappearing temporary directories [#162](https://github.com/litebird/litebird_sim/pull/162)

-   Remove NumPy's and Healpy's deprecation warnings [#158](https://github.com/litebird/litebird_sim/pull/158)

-   Use a cache to speed up CI builds [PR#147](https://github.com/litebird/litebird_sim/pull/147)

-   Create a script that fetches information about the latest release and produce a release announcement [PR#156](https://github.com/litebird/litebird_sim/pull/156)

-   Option for rotating the pointing from ecliptic to galactic coordinates in scan_map [#164](https://github.com/litebird/litebird_sim/pull/164)

-   Fix issue [#148](https://github.com/litebird/litebird_sim/issues/148)

# Version 0.4.0

- **Breaking change** Drop support for Python 3.6, enable Python 3.9 [#136](https://github.com/litebird/litebird_sim/pull/136)

- **Breaking change** Rename keyword `distribute` to `split_list_over_processes` in `Simulation.create_observations` [#110](https://github.com/litebird/litebird_sim/pull/110)

- **Breaking change** Switch to thermodynamic units in the MBS module [#123](https://github.com/litebird/litebird_sim/pull/123)

- Functions to write/load TODs to HDF5 files [#139](https://github.com/litebird/litebird_sim/pull/139) 

- Module for simulating hwp systematics (hwp_sys) [PR#117](https://github.com/litebird/litebird_sim/pull/117). The algebra is described in [Giardiello et al.](https://arxiv.org/abs/2106.08031)

- Fix Singularity builds [#145](https://github.com/litebird/litebird_sim/issues/145)

- Make the TOAST destriper more robust when MPI is/isn't present [#106](https://github.com/litebird/litebird_sim/pull/106)

- Option in Mbs for maps in ecliptic coordinates [#133](https://github.com/litebird/litebird_sim/pull/133)

- Module for scanning a map and filling TOD [#131](https://github.com/litebird/litebird_sim/pull/131)

# Version 0.3.0

- Spacecraft simulator and dipole computation [#122](https://github.com/litebird/litebird_sim/pull/122)

- Improve the way code is checked [#130](https://github.com/litebird/litebird_sim/pull/130)

- Fix bugs [#126](https://github.com/litebird/litebird_sim/issues/126), [#124](https://github.com/litebird/litebird_sim/issues/124), [#120](https://github.com/litebird/litebird_sim/issues/120), [#111](https://github.com/litebird/litebird_sim/pull/111)

# Version 0.2.1

- Fix bug [#107](https://github.com/litebird/litebird_sim/pull/107) [PR#108](https://github.com/litebird/litebird_sim/pull/108)

# Version 0.2.0

- White and 1/f noise generation [PR#100](https://github.com/litebird/litebird_sim/pull/100)

- Fix bug #104 [PR#105](https://github.com/litebird/litebird_sim/pull/105)

# Version 0.2.0 alpha

- Add a text-mode browser for the IMO [PR#103](https://github.com/litebird/litebird_sim/pull/103)

- Implement the tools to build a Singularity container [PR#96](https://github.com/litebird/litebird_sim/pull/96/)

- Implement an interface to the TOAST mapmaker [PR#86](https://github.com/litebird/litebird_sim/pull/86/)

- Fix issue [#101](https://github.com/litebird/litebird_sim/issues/101) (*No proper "parents" in Entry objects*) [PR#102](https://github.com/litebird/litebird_sim/pull/102)

- Make the README point to the latest version of the documentation [PR#99](https://github.com/litebird/litebird_sim/pull/99)

- Ensure that tests do not write within the source-code directory [PR#97](https://github.com/litebird/litebird_sim/pull/97)

- Add a [`STATUS.md`](https://github.com/litebird/litebird_sim/blob/be2ddfc3dfcc8d98711de72c56d8bc140bf8e7ce/STATUS.md) file showing the overall implementation status of the simulation modules [PR#87](https://github.com/litebird/litebird_sim/pull/87)

- Clarify how the IMO is used by `litebird_sim` [PR#94](https://github.com/litebird/litebird_sim/pull/94)

- Make tests run faster by using ducc0 0.8.0 [PR#92](https://github.com/litebird/litebird_sim/pull/92)

- Misc minor changes: gitignore .DS_Store; losslessly compress some assets [PR#88](https://github.com/litebird/litebird_sim/pull/88)

- Improve the `Observation` API. Deprecate the pointing-related methods (moved to `scanning`), quantities are local by default [PR#84](https://github.com/litebird/litebird_sim/pull/84)

- Permit to use pre-allocated buffers when generating quaternions and pointing angles [PR#83](https://github.com/litebird/litebird_sim/pull/83)

- Add support for PySM3 in new class `Mbs` [PR#76](https://github.com/litebird/litebird_sim/pull/76)

- Add the parameter `include_git_diff` in `Simulation.flush()` [PR#81](https://github.com/litebird/litebird_sim/pull/81)

- Add the ability to specify the size of the floating-point type used in `Observation` objects [PR#79](https://github.com/litebird/litebird_sim/pull/79)

- Simple bin map-maker [PR#73](https://github.com/litebird/litebird_sim/pull/73)

- Use SI units in class `SpinningScanningStrategy` (**breaking change**) [PR#69](https://github.com/litebird/litebird_sim/pull/69)

- Use dataclasses, rename `Detector` to `DetectorInfo` and `Instrument` to `InstrumentInfo` (**breaking change**) [PR#60](https://github.com/litebird/litebird_sim/pull/60)

- Improve the docs [PR#72](https://github.com/litebird/litebird_sim/pull/72), [PR#82](https://github.com/litebird/litebird_sim/pull/82)

- Code cleanups [PR#71](https://github.com/litebird/litebird_sim/pull/71)

- Improve the README [PR#70](https://github.com/litebird/litebird_sim/pull/70)

- [Fix issue #61](https://github.com/litebird/litebird_sim/pull/62)

# Version 0.1.0

- First release<|MERGE_RESOLUTION|>--- conflicted
+++ resolved
@@ -2,13 +2,11 @@
 
 -   **Breaking change**: The HWP and ψ angles in the HWP Systematics module have been redefined to be consistent [#377](https://github.com/litebird/litebird_sim/pull/377)
 
-<<<<<<< HEAD
 -   Fix docstrings and type hints for `mueller_hwp` [#381](https://github.com/litebird/litebird_sim/pull/381)
-=======
+
 -   Fix the formatting of a few docstrings [#391](https://github.com/litebird/litebird_sim/pull/391)
 
 -   Common interface to compute pointings and detector polarization angle [#378](https://github.com/litebird/litebird_sim/pull/378)
->>>>>>> dfc29f3e
 
 -   Module for performing the 4π beam convolution [#338](https://github.com/litebird/litebird_sim/pull/338)
 
