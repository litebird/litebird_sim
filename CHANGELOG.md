--- conflicted
+++ resolved
@@ -6,11 +6,9 @@
 
 -   **Breaking change**: The HWP and ψ angles in the HWP Systematics module have been redefined to be consistent [#377](https://github.com/litebird/litebird_sim/pull/377)
 
-<<<<<<< HEAD
 -   Add interpolation to `hwp_sys` [#420](https://github.com/litebird/litebird_sim/pull/420)
-=======
+
 -   Change default ellipticity in IMo vPTEP [#419](https://github.com/litebird/litebird_sim/pull/419) and improved documentation for beam synthesis [#416](https://github.com/litebird/litebird_sim/pull/416)
->>>>>>> b7144f84
 
 -   Measure code coverage in PRs [#415](https://github.com/litebird/litebird_sim/pull/415)
 
