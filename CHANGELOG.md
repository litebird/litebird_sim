# HEAD

<<<<<<< HEAD
=======
-   **Breaking change** New API for noise module [#151](https://github.com/litebird/litebird_sim/pull/151):

    -   Function `add_noise` has been renamed to `add_noise_to_observations`, and its parameter `noisetype` has been renamed into `noise_type` for consistency with other parameters (**breaking**)

    -   New functions `add_white_noise` and `add_one_over_f_noise` are exported (they were already implemented but were not visible)

    -   Each `Simulation` object creates random number generators (field `Simulation.random`), in a way that is safe even for MPI applications

-   Upgrade NumPy from 1.20 to 1.21, Numba from 0.54 to 0.55, Rich from 6.2 to 11.0 [#152](https://github.com/litebird/litebird_sim/pull/152)

-   Fix issue [#148](https://github.com/litebird/litebird_sim/issues/148)

# Version 0.4.0

>>>>>>> 832dc6ed
- **Breaking change** Drop support for Python 3.6, enable Python 3.9 [#136](https://github.com/litebird/litebird_sim/pull/136)

- **Breaking change** Rename keyword `distribute` to `split_list_over_processes` in `Simulation.create_observations` [#110](https://github.com/litebird/litebird_sim/pull/110)

- **Breaking change** Switch to thermodynamic units in the MBS module [#123](https://github.com/litebird/litebird_sim/pull/123)

<<<<<<< HEAD
- Use a cache to speed up CI builds [PR#147](https://github.com/litebird/litebird_sim/pull/147)
=======
- Functions to write/load TODs to HDF5 files [#139](https://github.com/litebird/litebird_sim/pull/139) 
>>>>>>> 832dc6ed

- Module for simulating hwp systematics (hwp_sys) [PR#117](https://github.com/litebird/litebird_sim/pull/117). The algebra is described in [Giardiello et al.](https://arxiv.org/abs/2106.08031)

- Fix Singularity builds [#145](https://github.com/litebird/litebird_sim/issues/145)

- Make the TOAST destriper more robust when MPI is/isn't present [#106](https://github.com/litebird/litebird_sim/pull/106)

- Option in Mbs for maps in ecliptoc coordinates [#133](https://github.com/litebird/litebird_sim/pull/133)

- Module for scanning a map and filling TOD [#131](https://github.com/litebird/litebird_sim/pull/131)

# Version 0.3.0

- Spacecraft simulator and dipole computation [#122](https://github.com/litebird/litebird_sim/pull/122)

- Improve the way code is checked [#130](https://github.com/litebird/litebird_sim/pull/130)

- Fix bugs [#126](https://github.com/litebird/litebird_sim/issues/126), [#124](https://github.com/litebird/litebird_sim/issues/124), [#120](https://github.com/litebird/litebird_sim/issues/120), [#111](https://github.com/litebird/litebird_sim/pull/111)

# Version 0.2.1

- Fix bug [#107](https://github.com/litebird/litebird_sim/pull/107) [PR#108](https://github.com/litebird/litebird_sim/pull/108)

# Version 0.2.0

- White and 1/f noise generation [PR#100](https://github.com/litebird/litebird_sim/pull/100)

- Fix bug #104 [PR#105](https://github.com/litebird/litebird_sim/pull/105)

# Version 0.2.0 alpha

- Add a text-mode browser for the IMO [PR#103](https://github.com/litebird/litebird_sim/pull/103)

- Implement the tools to build a Singularity container [PR#96](https://github.com/litebird/litebird_sim/pull/96/)

- Implement an interface to the TOAST mapmaker [PR#86](https://github.com/litebird/litebird_sim/pull/86/)

- Fix issue [#101](https://github.com/litebird/litebird_sim/issues/101) (*No proper "parents" in Entry objects*) [PR#102](https://github.com/litebird/litebird_sim/pull/102)

- Make the README point to the latest version of the documentation [PR#99](https://github.com/litebird/litebird_sim/pull/99)

- Ensure that tests do not write within the source-code directory [PR#97](https://github.com/litebird/litebird_sim/pull/97)

- Add a [`STATUS.md`](https://github.com/litebird/litebird_sim/blob/be2ddfc3dfcc8d98711de72c56d8bc140bf8e7ce/STATUS.md) file showing the overall implementation status of the simulation modules [PR#87](https://github.com/litebird/litebird_sim/pull/87)

- Clarify how the IMO is used by `litebird_sim` [PR#94](https://github.com/litebird/litebird_sim/pull/94)

- Make tests run faster by using ducc0 0.8.0 [PR#92](https://github.com/litebird/litebird_sim/pull/92)

- Misc minor changes: gitignore .DS_Store; losslessly compress some assets [PR#88](https://github.com/litebird/litebird_sim/pull/88)

- Improve the `Observation` API. Deprecate the pointing-related methods (moved to `scanning`), quantities are local by default [PR#84](https://github.com/litebird/litebird_sim/pull/84)

- Permit to use pre-allocated buffers when generating quaternions and pointing angles [PR#83](https://github.com/litebird/litebird_sim/pull/83)

- Add support for PySM3 in new class `Mbs` [PR#76](https://github.com/litebird/litebird_sim/pull/76)

- Add the parameter `include_git_diff` in `Simulation.flush()` [PR#81](https://github.com/litebird/litebird_sim/pull/81)

- Add the ability to specify the size of the floating-point type used in `Observation` objects [PR#79](https://github.com/litebird/litebird_sim/pull/79)

- Simple bin map-maker [PR#73](https://github.com/litebird/litebird_sim/pull/73)

- Use SI units in class `SpinningScanningStrategy` (**breaking change**) [PR#69](https://github.com/litebird/litebird_sim/pull/69)

- Use dataclasses, rename `Detector` to `DetectorInfo` and `Instrument` to `InstrumentInfo` (**breaking change**) [PR#60](https://github.com/litebird/litebird_sim/pull/60)

- Improve the docs [PR#72](https://github.com/litebird/litebird_sim/pull/72), [PR#82](https://github.com/litebird/litebird_sim/pull/82)

- Code cleanups [PR#71](https://github.com/litebird/litebird_sim/pull/71)

- Improve the README [PR#70](https://github.com/litebird/litebird_sim/pull/70)

- [Fix issue #61](https://github.com/litebird/litebird_sim/pull/62)

# Version 0.1.0

- First release<|MERGE_RESOLUTION|>--- conflicted
+++ resolved
@@ -1,7 +1,5 @@
 # HEAD
 
-<<<<<<< HEAD
-=======
 -   **Breaking change** New API for noise module [#151](https://github.com/litebird/litebird_sim/pull/151):
 
     -   Function `add_noise` has been renamed to `add_noise_to_observations`, and its parameter `noisetype` has been renamed into `noise_type` for consistency with other parameters (**breaking**)
@@ -14,20 +12,17 @@
 
 -   Fix issue [#148](https://github.com/litebird/litebird_sim/issues/148)
 
+-   Use a cache to speed up CI builds [PR#147](https://github.com/litebird/litebird_sim/pull/147)
+
 # Version 0.4.0
 
->>>>>>> 832dc6ed
 - **Breaking change** Drop support for Python 3.6, enable Python 3.9 [#136](https://github.com/litebird/litebird_sim/pull/136)
 
 - **Breaking change** Rename keyword `distribute` to `split_list_over_processes` in `Simulation.create_observations` [#110](https://github.com/litebird/litebird_sim/pull/110)
 
 - **Breaking change** Switch to thermodynamic units in the MBS module [#123](https://github.com/litebird/litebird_sim/pull/123)
 
-<<<<<<< HEAD
-- Use a cache to speed up CI builds [PR#147](https://github.com/litebird/litebird_sim/pull/147)
-=======
 - Functions to write/load TODs to HDF5 files [#139](https://github.com/litebird/litebird_sim/pull/139) 
->>>>>>> 832dc6ed
 
 - Module for simulating hwp systematics (hwp_sys) [PR#117](https://github.com/litebird/litebird_sim/pull/117). The algebra is described in [Giardiello et al.](https://arxiv.org/abs/2106.08031)
 
