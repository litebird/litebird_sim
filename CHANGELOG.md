# HEAD

<<<<<<< HEAD
-   Fix incorrect handling of HWP with precomputed pointing [#456](https://github.com/litebird/litebird_sim/pull/456)
=======
-   Fix issue [#457](https://github.com/litebird/litebird_sim/issues/457)
>>>>>>> e9937286

-   New method `Imo.open_data_file` [#449](https://github.com/litebird/litebird_sim/pull/449)

-   Improved `SphericalHarmonics` class, algebra and I/O implemented [#448](https://github.com/litebird/litebird_sim/pull/448)

-   Import Yusuke Takase's grasp2alm code [#447](https://github.com/litebird/litebird_sim/pull/447)

-   Change hwp_angle calculation to the complex domain [#433](https://github.com/litebird/litebird_sim/pull/433)

# Version 0.15.3

-   Fix the computation of HWP angles [#444](https://github.com/litebird/litebird_sim/pull/444)

-   Add low-level interface to `BrahMap` [#440](https://github.com/litebird/litebird_sim/pull/440)

-   Set Mueller matrix phases in Hwp_sys module as class attributes, instead of being hardcoded [#442](https://github.com/litebird/litebird_sim/pull/442)

# Version 0.15.2

-   Add more tutorials [#443](https://github.com/litebird/litebird_sim/pull/443)

# Version 0.15.1

-   Fixed s4,s5,d9,d10 and added s7 in Mbs [#437](https://github.com/litebird/litebird_sim/pull/437)

-   Make sure that the PTEP IMo, the Madam templates, and the static files required to create the HTML reports are installed properly by `pip` and enable Binder/Google Colab [#436](https://github.com/litebird/litebird_sim/pull/436)

-   Make the HWP_sys module able to deal with missing pixels, let the output maps to use a different NSIDE than the one of the inputs [#432](https://github.com/litebird/litebird_sim/pull/432)

-   Fix bug in the computation of pointings for the HWP_sys module [#429](https://github.com/litebird/litebird_sim/pull/429)

-   Upgrade PySM to 3.4.2 [#431](https://github.com/litebird/litebird_sim/pull/431)

# Version 0.15.0

-   **Breaking change**: New improved seeding strategy using `RNGHierarchy` [#414](https://github.com/litebird/litebird_sim/pull/414)

-   **Breaking change**: Drop support for Python 3.9, add support for 3.13. Note that this implies that we do no longer support TOAST2, as it does not work with Python 3.10 [#409](https://github.com/litebird/litebird_sim/pull/409)

-   **Breaking change**: The HWP and ψ angles in the HWP Systematics module have been redefined to be consistent [#377](https://github.com/litebird/litebird_sim/pull/377)

-   **Breaking change**: The two parameters `Channel` and `Mbsparams` used in `HwpSys.set_parameters()` have been renamed to `channel` and `mbs_params` [#422](https://github.com/litebird/litebird_sim/pull/422)

-   Remove extra dependencies from `pyproject.toml` [#423](https://github.com/litebird/litebird_sim/pull/423)

-   Add interpolation to `hwp_sys` [#420](https://github.com/litebird/litebird_sim/pull/420)

-   Change default ellipticity in IMo vPTEP [#419](https://github.com/litebird/litebird_sim/pull/419) and improved documentation for beam synthesis [#416](https://github.com/litebird/litebird_sim/pull/416)

-   Measure code coverage in PRs [#415](https://github.com/litebird/litebird_sim/pull/415)

-   Move map rotation from galactic to ecliptic at generation in `mbs` and test [#413](https://github.com/litebird/litebird_sim/pull/413)

-   Make actual use of `[skipci]` and `skip ci]` in commit messages [#410](https://github.com/litebird/litebird_sim/pull/410)

-   New option in `Simulation.get_sky()` for generating maps per channel, option for storing sky and beam alms in the observations [#408](https://github.com/litebird/litebird_sim/pull/408)

-   Make MPI tests more robusts and produce a “MPI” section in the output report [#405](https://github.com/litebird/litebird_sim/pull/405/)

-   Add interface to BrahMap GLS mapmaker and relative tests [#400](https://github.com/litebird/litebird_sim/pull/400).

-   Replace allreduce with Allreduce in binning.py [#407](https://github.com/litebird/litebird_sim/pull/407).

-   Function for nullifying tods in the class `Simulation` [#389](https://github.com/litebird/litebird_sim/pull/389). 

-   Save `det_idx` in HDF5 files and make MPI test fail properly [#402](https://github.com/litebird/litebird_sim/pull/402)

-   Option for centering the pointing in the beam convolution plus some reworking of the pointing API (new methods added to the class Observation) [#397](https://github.com/litebird/litebird_sim/pull/397)

-   Bug in `Simulation.get_sky()` fixed [#398](https://github.com/litebird/litebird_sim/pull/398)

-   Fix a bug in `prepare_pointings` [#396](https://github.com/litebird/litebird_sim/pull/396)

-   Deprecate `apply_hwp_to_obs()` and `HWP.add_hwp_angle()`, remove deprecated functions `Simulation.generate_spin2ecl_quaternions()` and `write_observations()`

-   Fix docstrings and type hints for `mueller_hwp` [#381](https://github.com/litebird/litebird_sim/pull/381)

-   Fix the formatting of a few docstrings [#391](https://github.com/litebird/litebird_sim/pull/391)

-   Common interface to compute pointings and detector polarization angle [#378](https://github.com/litebird/litebird_sim/pull/378)

-   Module for performing the 4π beam convolution [#338](https://github.com/litebird/litebird_sim/pull/338)

-   Make `@_profile` preserve docstrings [#371](https://github.com/litebird/litebird_sim/pull/371)

-   Upgrade Ducc0 to 0.38.0 and clarify how to compile Ducc0 from sources [#383](https://github.com/litebird/litebird_sim/pull/383), [#390](https://github.com/litebird/litebird_sim/pull/390), [#394](https://github.com/litebird/litebird_sim/pull/394)

-   Update documentation for hwp_sys and non_linearity modules [#404](https://github.com/litebird/litebird_sim/pull/404)

-   Add non-linearity coupling with hwp systematic effects [#395](https://github.com/litebird/litebird_sim/pull/395)

-   Set numba parallelization (only) in compute_signal_for_one_detector in hwp_sys [#395](https://github.com/litebird/litebird_sim/pull/395)

-   Update test_hwp_sys.py [#395](https://github.com/litebird/litebird_sim/pull/395)

-   Change hwp angle variable name in hwp_sys.py so it is cohererent with documentation [#395](https://github.com/litebird/litebird_sim/pull/395)

-   Remove the optical optical power argument from the 2f hwpss code [#395](https://github.com/litebird/litebird_sim/pull/395 )

-   Update test_hwp_diff_emiss.py [#395](https://github.com/litebird/litebird_sim/pull/395)

-   Add option to pass a seed to generate a random g_1 term in the non-linearity module [#395](https://github.com/litebird/litebird_sim/pull/395)
  
-   Fix a bug in using MPI parallelization in hwp_sys [#395](https://github.com/litebird/litebird_sim/pull/395)
 
# Version 0.14.0

-   **Breaking change**: Bug in the 1/f noise generation has been corrected. Previously, the frequency array was miscalculated due to an incorrect factor of 2 in the sample spacing passed to the SciPy function fft.rfftfreq. [#362](https://github.com/litebird/litebird_sim/pull/362). 

-   **Breaking change**: Change to the pointing API [#358](https://github.com/litebird/litebird_sim/pull/358), in detail:

    1. DetectorInfo has three new attributes: pol_angle_rad (polarization angle), pol_efficiency (polarization efficiency)and mueller_hwp (mueller matrix of the HWP).

    2. get_pointings() return only the orientation ψ of the detector, the polarization angle is a separate variable stored in the `Observation` class. The same class also handles the mueller_hwp for each detector, and it has a new bool variable `has_hwp` that is set to true if an HWP object is passed to `prepare_pointings()`.

    3. The mock vPTEP IMo has been updated accordingly.

    4. The `HWP` class has a new field called mueller, that contains the mueller matrix of the HWP.

    5. The function `scan_map()` now handles three possible algebras: (i) no HWP, (ii) ideal HWP, (iii) generic optical chain.

-   Implementation of distributing detectors across the MPI processes by grouping them according to given attributes [#334](https://github.com/litebird/litebird_sim/pull/334)

-   **Breaking change**: `PointingSys()` now requires `Observation` as an argument. And several functions to add pointing systematics are merged into `left_multiply_syst_quats()`.

-   **Breaking change**: Redefinition (ωt instead of 2ωt) of the hwp angle returned by `get_pointings()`. Change in the pointing returned by `Observation.get_pointings()`, now behaving as it was before this [commit](https://github.com/litebird/litebird_sim/pull/319/commits/b3bc3bb2049c152cc183d6cfc68f4598f5b93ec0). Documentation updated accordingly. [#340](https://github.com/litebird/litebird_sim/pull/340)

-   Restructure the manual and use a new, cleaner style [#342](https://github.com/litebird/litebird_sim/pull/342)

-   Module for including nonlinearity in the simulations [#331](https://github.com/litebird/litebird_sim/pull/331)

-   Improve the documentation of the binner and the destriper [#333](https://github.com/litebird/litebird_sim/pull/333)

-   Make the code compatible with Python 3.12 [#332](https://github.com/litebird/litebird_sim/pull/332)

-   plot_fp.py which visualizes focal plane and `DetectorInfo` is implemented. Also it can generate a dector list file by clicking visualized detectors. The function is executable by: `python -m litebird_sim.plot_fp` [#345](https://github.com/litebird/litebird_sim/pull/345)

-   Simulation.add_noise() uses self.random as default random number generator [#349](https://github.com/litebird/litebird_sim/pull/349)

-   Mbs updated, code aligned to pysm 3.4.0, CO lines included plus other new foreground models [#347](https://github.com/litebird/litebird_sim/pull/347)

# Version 0.13.0

-   **Breaking change**: new API for pointing computation [#319](https://github.com/litebird/litebird_sim/pull/319). Here is a in-depth list of all the breaking changes in this PR:

    1.  Quaternions describing the orientation of the detectors must now be encoded using a `RotQuaternion` object; plain NumPy arrays are no longer supported.

    2.  Quaternions are now computed using the function `prepare_pointings()` (low-level) and the method `Simulation.prepare_pointings()` (high-level, you should use this). Pointings are no longer kept in memory until you retrieve them using `Observation.get_pointings()`.

    3.  Pointings are no longer accessible using the field `pointings` in the `Observation` class. (Not 100% true, see below.) They are computed on the fly by the method `Observation.get_pointings()`.

    4.  The way pointings are returned differs from how they were stored before. The result of a call to `Observation.get_pointings()` is a 2-element tuple: the first element contains a `(N, 3)` NumPy array containing the colatitude θ, the longitude φ, and the orientation ψ, while the second element is an array of the angles of the HWP. Thus, the orientation angle ψ is now stored together with θ and φ.

    5.  If you want to pre-compute all the pointings instead of computing them on the fly each time you call `Observation.get_pointings()`, you can use the function `precompute_pointings()` (low-level) and the method `Simulation.precompute_pointings()` (high-level). This initializes a number of fields in each `Observation` object, but they are shaped as described in the previous point, i.e., ψ is kept in the same matrix as θ and φ.

    6.  The argument `dtype_tod` of the method `Simulation.create_observations` has become `tod_type` for consistency with other similar parameters.

    7.  The format of the HDF5 files has been slightly changed to let additional information about pointings to be stored.

    See the comments in [PR#319](https://github.com/litebird/litebird_sim/pull/319) and discussion [#312](https://github.com/litebird/litebird_sim/discussions/312) for more details.

-   Add data splits in time and detector space to destriped maps [#309](https://github.com/litebird/litebird_sim/pull/309)

-   Fix issue [#317](https://github.com/litebird/litebird_sim/issues/317)

-   Implement a time profiler [#308](https://github.com/litebird/litebird_sim/pull/308)

# Version 0.12.0

-   **Breaking change**: Disambiguate between “polarization angle” and “orientation” [#305](https://github.com/litebird/litebird_sim/pull/305). A few functions have been renamed as a consequence of this change; however, they are low-level functions that are used internally (`compute_pointing_and_polangle`, `all_compute_pointing_and_polangle`, `polarization_angle`), so external codes should be unaffected by this PR.

-   **Breaking change**: Reworking of the IO, `write_observations` and `read_observations` are now part of the class simulation [#293](https://github.com/litebird/litebird_sim/pull/293)

-   Mbs optionally returns alms instead of maps [#306](https://github.com/litebird/litebird_sim/pull/306)

-   Include the possibility to pass components to fill_tods,  add_dipole and add_noise [#302](https://github.com/litebird/litebird_sim/issues/302)

-   Add data splits in time and detector space to binned maps [#291](https://github.com/litebird/litebird_sim/pull/291)

-   Add support for partial multithreading using Numba [#276](https://github.com/litebird/litebird_sim/pull/276)

-   Fixing bug in mbs to pass general bandpass to mbs [#271](https://github.com/litebird/litebird_sim/pull/271)

-   Support for numpy.float128 made optional, this fixes importing issue on ARM architectures [#286](https://github.com/litebird/litebird_sim/pull/286)

-   Improve the documentation about noise simulations [#283](https://github.com/litebird/litebird_sim/pull/283)

-   Use libinsdb to access the IMO [#282](https://github.com/litebird/litebird_sim/pull/282)

-   Move from `flake8`/`black` to `ruff` [#281](https://github.com/litebird/litebird_sim/pull/281/)

-   New module to simulate HWP systematics [#232](https://github.com/litebird/litebird_sim/pull/232)

# Version 0.11.0

-   **Breaking change**: Change the interface to the binner, implement a new destriper, and make the dependency on TOAST optional [#260](https://github.com/litebird/litebird_sim/pull/260)

-   **Breaking change**: Drop support for Python 3.7 and 3.8 [#254](https://github.com/litebird/litebird_sim/pull/254)

-   **Breaking change**: Fix noise seed inconsistency [#256](https://github.com/litebird/litebird_sim/pull/256)

-   Be more robust when parsing UUIDs and URLs coming from the IMo [#274](https://github.com/litebird/litebird_sim/pull/274)

-   Solve typing error in destriper [#272](https://github.com/litebird/litebird_sim/pull/272)

-   Include default PTEP IMO for tests and demos [#230](https://github.com/litebird/litebird_sim/pull/230)

-   Fixed typo in timeordered.rst [#250](https://github.com/litebird/litebird_sim/pull/250)

-   Fix error in reading observation when it does not have tod field [#262](https://github.com/litebird/litebird_sim/pull/262) 

-   Bug in mbs for band integration solved [#251](https://github.com/litebird/litebird_sim/pull/251)

-   Implement a bandpass generator [#160](https://github.com/litebird/litebird_sim/pull/160), [#200](https://github.com/litebird/litebird_sim/pull/200)

# Version 0.10.0

-   Some memory optimization [#245](https://github.com/litebird/litebird_sim/pull/245)

-   Improve the docstring for `scan_map_in_observations` [#248](https://github.com/litebird/litebird_sim/pull/248)

-   New interface for `make_bin_map` in `Simulation` [#244](https://github.com/litebird/litebird_sim/pull/244)

-   Added gain drift simulation module [#243](https://github.com/litebird/litebird_sim/pull/243)

-   Enable the use of other names than `tod` when calling the TOAST2 destriper [#242](https://github.com/litebird/litebird_sim/pull/242)

-   Use Poetry instead of Pip to specify the dependencies for the documentation [#237](https://github.com/litebird/litebird_sim/pull/237)

-   Remove bandpass-related warnings [#236](https://github.com/litebird/litebird_sim/pull/236)

-   Add TOD interpolation [#233](https://github.com/litebird/litebird_sim/pull/233)

-   Improve the documentation [#231](https://github.com/litebird/litebird_sim/pull/231)

-   Mbs supports generic bandpasses and can generate solar dipole [#227](https://github.com/litebird/litebird_sim/pull/227)

-   Improve the support for multiple TODs in the same `Observation` [#225](https://github.com/litebird/litebird_sim/pull/225)


# Version 0.9.0

-   Some memory optimization in pointing production [#222](https://github.com/litebird/litebird_sim/pull/222), coordinate rotation and noise [#223](https://github.com/litebird/litebird_sim/pull/223)

-   Implement new methods in the `Simulation` class: `fill_tods`, `compute_pos_and_vel`, `add_dipole` and `add_noise` [#221](https://github.com/litebird/litebird_sim/pull/221)

-   **Breaking change**: add multiple TOD support to `describe_mpi_distribution` and make the field `MpiObservationDescr.tod_dtype` a list of strings [#220](https://github.com/litebird/litebird_sim/pull/220)

-   Add links to the manual in the example notebook [#219](https://github.com/litebird/litebird_sim/pull/219)

-   Implement new methods in the `Simulation` class: `set_scanning_strategy`, `set_instrument`, `set_hwp`, and deprecate `generate_spin2ecl_quaternions` [#217](https://github.com/litebird/litebird_sim/pull/217)

-   Add `gzip_compression` keyword to `write_observations` [#214](https://github.com/litebird/litebird_sim/pull/214)

-   Run more comprehensive tests on different TOD components [#212](https://github.com/litebird/litebird_sim/pull/212)

-   Add a link to the IMO webpage @SSDC for each entity/quantity/data file included in simulation reports [#211](https://github.com/litebird/litebird_sim/pull/211)

-   Fix issue #209 [#210](https://github.com/litebird/litebird_sim/pull/210)

-   Add flag for coordinate system choice of madam output maps [#208](https://github.com/litebird/litebird_sim/pull/208)

-   Improve support for multiple TODs [#205](https://github.com/litebird/litebird_sim/pull/205)

# Version 0.8.0

-   **Breaking change** Interface of `get_pointings` modified, new function `get_pointings_for_observation` simplifies the pointing generation for a list of observations [#198](https://github.com/litebird/litebird_sim/pull/198)

-   Ensure chronological order for Madam FITS files and make sure that exporting them to Madam works with MPI [#204](https://github.com/litebird/litebird_sim/pull/204) 

-   Properly install Madam template files [#202](https://github.com/litebird/litebird_sim/pull/202)

-   Mark installation errors for rich traceback in CI builds as non fatal [#199](https://github.com/litebird/litebird_sim/pull/199)

-   Fix bug in `make_bin_map` [#196](https://github.com/litebird/litebird_sim/pull/196)

# Version 0.7.0

-   Update and fix dependencies [#192](https://github.com/litebird/litebird_sim/pull/192)

-   Allow nnz=1 in the destriper [#191](https://github.com/litebird/litebird_sim/pull/191)

-   Improve the performance of the pointing generator [#190](https://github.com/litebird/litebird_sim/pull/190)

-   Add support for Madam (through an external call) [#186](https://github.com/litebird/litebird_sim/pull/186)

# Version 0.6.0

-   **Breaking change** The wrapper to the TOAST2 mapmaker has been fixed, and the parameter `baseline_length` was renamed to `baseline_length_s` to make clear what the measurement unit is [#182](https://github.com/litebird/litebird_sim/pull/182)

# Version 0.5.0

-   **Breaking change** New API for noise module [#151](https://github.com/litebird/litebird_sim/pull/151):

    -   Function `add_noise` has been renamed to `add_noise_to_observations`, and its parameter `noisetype` has been renamed into `noise_type` for consistency with other parameters (**breaking**)

    -   New functions `add_white_noise` and `add_one_over_f_noise` are exported (they were already implemented but were not visible)

    -   Each `Simulation` object creates random number generators (field `Simulation.random`), in a way that is safe even for MPI applications

-   **Breaking change** New API for `scan_map_in_observations` and `add_dipole_to_observations`, which now accept list of pointing matrices and simplify the parameters describing the HWP [#171](https://github.com/litebird/litebird_sim/pull/171)

-   Add a notebook to show an example of how to use the framework ([#178](https://github.com/litebird/litebird_sim/pull/178))

-   Support the production of maps in Galactic coordinates through the TOAST2 wrapper to the Madam map-maker ([#177](https://github.com/litebird/litebird_sim/pull/177))

-   Make `make_bin_map` compute pixel indices instead of requiring them as input, add support for Galactic coordinates [#176](https://github.com/litebird/litebird_sim/pull/176)

-   Use a more robust algorithm to compute pointings [#175](https://github.com/litebird/litebird_sim/pull/175)

-   Improve the documentation for the destriper [#172](https://github.com/litebird/litebird_sim/pull/172)

-   Add a high-pass filter for the noise [#169](https://github.com/litebird/litebird_sim/pull/169)

-   Upgrade NumPy from 1.20 to 1.21, Numba from 0.54 to 0.55, Rich from 6.2 to 11.0 [#152](https://github.com/litebird/litebird_sim/pull/152)

-   Add the ability to create Singularity container from branches different than `master` [#163](https://github.com/litebird/litebird_sim/pull/163)

-   Make MBS tests more robust against disappearing temporary directories [#162](https://github.com/litebird/litebird_sim/pull/162)

-   Remove NumPy's and Healpy's deprecation warnings [#158](https://github.com/litebird/litebird_sim/pull/158)

-   Use a cache to speed up CI builds [PR#147](https://github.com/litebird/litebird_sim/pull/147)

-   Create a script that fetches information about the latest release and produce a release announcement [PR#156](https://github.com/litebird/litebird_sim/pull/156)

-   Option for rotating the pointing from ecliptic to galactic coordinates in scan_map [#164](https://github.com/litebird/litebird_sim/pull/164)

-   Fix issue [#148](https://github.com/litebird/litebird_sim/issues/148)

# Version 0.4.0

- **Breaking change** Drop support for Python 3.6, enable Python 3.9 [#136](https://github.com/litebird/litebird_sim/pull/136)

- **Breaking change** Rename keyword `distribute` to `split_list_over_processes` in `Simulation.create_observations` [#110](https://github.com/litebird/litebird_sim/pull/110)

- **Breaking change** Switch to thermodynamic units in the MBS module [#123](https://github.com/litebird/litebird_sim/pull/123)

- Functions to write/load TODs to HDF5 files [#139](https://github.com/litebird/litebird_sim/pull/139) 

- Module for simulating hwp systematics (hwp_sys) [PR#117](https://github.com/litebird/litebird_sim/pull/117). The algebra is described in [Giardiello et al.](https://arxiv.org/abs/2106.08031)

- Fix Singularity builds [#145](https://github.com/litebird/litebird_sim/issues/145)

- Make the TOAST destriper more robust when MPI is/isn't present [#106](https://github.com/litebird/litebird_sim/pull/106)

- Option in Mbs for maps in ecliptic coordinates [#133](https://github.com/litebird/litebird_sim/pull/133)

- Module for scanning a map and filling TOD [#131](https://github.com/litebird/litebird_sim/pull/131)

# Version 0.3.0

- Spacecraft simulator and dipole computation [#122](https://github.com/litebird/litebird_sim/pull/122)

- Improve the way code is checked [#130](https://github.com/litebird/litebird_sim/pull/130)

- Fix bugs [#126](https://github.com/litebird/litebird_sim/issues/126), [#124](https://github.com/litebird/litebird_sim/issues/124), [#120](https://github.com/litebird/litebird_sim/issues/120), [#111](https://github.com/litebird/litebird_sim/pull/111)

# Version 0.2.1

- Fix bug [#107](https://github.com/litebird/litebird_sim/pull/107) [PR#108](https://github.com/litebird/litebird_sim/pull/108)

# Version 0.2.0

- White and 1/f noise generation [PR#100](https://github.com/litebird/litebird_sim/pull/100)

- Fix bug #104 [PR#105](https://github.com/litebird/litebird_sim/pull/105)

# Version 0.2.0 alpha

- Add a text-mode browser for the IMO [PR#103](https://github.com/litebird/litebird_sim/pull/103)

- Implement the tools to build a Singularity container [PR#96](https://github.com/litebird/litebird_sim/pull/96/)

- Implement an interface to the TOAST mapmaker [PR#86](https://github.com/litebird/litebird_sim/pull/86/)

- Fix issue [#101](https://github.com/litebird/litebird_sim/issues/101) (*No proper "parents" in Entry objects*) [PR#102](https://github.com/litebird/litebird_sim/pull/102)

- Make the README point to the latest version of the documentation [PR#99](https://github.com/litebird/litebird_sim/pull/99)

- Ensure that tests do not write within the source-code directory [PR#97](https://github.com/litebird/litebird_sim/pull/97)

- Add a [`STATUS.md`](https://github.com/litebird/litebird_sim/blob/be2ddfc3dfcc8d98711de72c56d8bc140bf8e7ce/STATUS.md) file showing the overall implementation status of the simulation modules [PR#87](https://github.com/litebird/litebird_sim/pull/87)

- Clarify how the IMO is used by `litebird_sim` [PR#94](https://github.com/litebird/litebird_sim/pull/94)

- Make tests run faster by using ducc0 0.8.0 [PR#92](https://github.com/litebird/litebird_sim/pull/92)

- Misc minor changes: gitignore .DS_Store; losslessly compress some assets [PR#88](https://github.com/litebird/litebird_sim/pull/88)

- Improve the `Observation` API. Deprecate the pointing-related methods (moved to `scanning`), quantities are local by default [PR#84](https://github.com/litebird/litebird_sim/pull/84)

- Permit to use pre-allocated buffers when generating quaternions and pointing angles [PR#83](https://github.com/litebird/litebird_sim/pull/83)

- Add support for PySM3 in new class `Mbs` [PR#76](https://github.com/litebird/litebird_sim/pull/76)

- Add the parameter `include_git_diff` in `Simulation.flush()` [PR#81](https://github.com/litebird/litebird_sim/pull/81)

- Add the ability to specify the size of the floating-point type used in `Observation` objects [PR#79](https://github.com/litebird/litebird_sim/pull/79)

- Simple bin map-maker [PR#73](https://github.com/litebird/litebird_sim/pull/73)

- Use SI units in class `SpinningScanningStrategy` (**breaking change**) [PR#69](https://github.com/litebird/litebird_sim/pull/69)

- Use dataclasses, rename `Detector` to `DetectorInfo` and `Instrument` to `InstrumentInfo` (**breaking change**) [PR#60](https://github.com/litebird/litebird_sim/pull/60)

- Improve the docs [PR#72](https://github.com/litebird/litebird_sim/pull/72), [PR#82](https://github.com/litebird/litebird_sim/pull/82)

- Code cleanups [PR#71](https://github.com/litebird/litebird_sim/pull/71)

- Improve the README [PR#70](https://github.com/litebird/litebird_sim/pull/70)

- [Fix issue #61](https://github.com/litebird/litebird_sim/pull/62)

# Version 0.1.0

- First release<|MERGE_RESOLUTION|>--- conflicted
+++ resolved
@@ -1,10 +1,8 @@
 # HEAD
 
-<<<<<<< HEAD
+-   Fix issue [#457](https://github.com/litebird/litebird_sim/issues/457)
+
 -   Fix incorrect handling of HWP with precomputed pointing [#456](https://github.com/litebird/litebird_sim/pull/456)
-=======
--   Fix issue [#457](https://github.com/litebird/litebird_sim/issues/457)
->>>>>>> e9937286
 
 -   New method `Imo.open_data_file` [#449](https://github.com/litebird/litebird_sim/pull/449)
 
