# HEAD

<<<<<<< HEAD
-   **Breaking change**: Change the interface to the binner, implement a new destriper, and make the dependency on TOAST optional [#260](https://github.com/litebird/litebird_sim/pull/260)
=======
-   Fixed typo in timeordered.rst [#250](https://github.com/litebird/litebird_sim/pull/250)

-   Fix error in reading observation when it does not have tod field [#262](https://github.com/litebird/litebird_sim/pull/262) 
>>>>>>> d0f2a9ac

-   **Breaking change**: Drop support for Python 3.7 and 3.8 [#254](https://github.com/litebird/litebird_sim/pull/254)

-   **Breaking change**: Fix noise seed inconsistency [#256](https://github.com/litebird/litebird_sim/pull/256)

-   Bug in mbs for band integration solved [#251](https://github.com/litebird/litebird_sim/pull/251)

-   Implement a bandpass generator [#160](https://github.com/litebird/litebird_sim/pull/160), [#200](https://github.com/litebird/litebird_sim/pull/200)

# Version 0.10.0

-   Some memory optimization [#245](https://github.com/litebird/litebird_sim/pull/245)

-   Improve the docstring for `scan_map_in_observations` [#248](https://github.com/litebird/litebird_sim/pull/248)

-   New interface for `make_bin_map` in `Simulation` [#244](https://github.com/litebird/litebird_sim/pull/244)

-   Added gain drift simulation module [#243](https://github.com/litebird/litebird_sim/pull/243)

-   Enable the use of other names than `tod` when calling the TOAST2 destriper [#242](https://github.com/litebird/litebird_sim/pull/242)

-   Use Poetry instead of Pip to specify the dependencies for the documentation [#237](https://github.com/litebird/litebird_sim/pull/237)

-   Remove bandpass-related warnings [#236](https://github.com/litebird/litebird_sim/pull/236)

-   Add TOD interpolation [#233](https://github.com/litebird/litebird_sim/pull/233)

-   Improve the documentation [#231](https://github.com/litebird/litebird_sim/pull/231)

-   Mbs supports generic bandpasses and can generate solar dipole [#227](https://github.com/litebird/litebird_sim/pull/227)

-   Improve the support for multiple TODs in the same `Observation` [#225](https://github.com/litebird/litebird_sim/pull/225)


# Version 0.9.0

-   Some memory optimization in pointing production [#222](https://github.com/litebird/litebird_sim/pull/222), coordinate rotation and noise [#223](https://github.com/litebird/litebird_sim/pull/223)

-   Implement new methods in the `Simulation` class: `fill_tods`, `compute_pos_and_vel`, `add_dipole` and `add_noise` [#221](https://github.com/litebird/litebird_sim/pull/221)

-   **Breaking change**: add multiple TOD support to `describe_mpi_distribution` and make the field `MpiObservationDescr.tod_dtype` a list of strings [#220](https://github.com/litebird/litebird_sim/pull/220)

-   Add links to the manual in the example notebook [#219](https://github.com/litebird/litebird_sim/pull/219)

-   Implement new methods in the `Simulation` class: `set_scanning_strategy`, `set_instrument`, `set_hwp`, and deprecate `generate_spin2ecl_quaternions` [#217](https://github.com/litebird/litebird_sim/pull/217)

-   Add `gzip_compression` keyword to `write_observations` [#214](https://github.com/litebird/litebird_sim/pull/214)

-   Run more comprehensive tests on different TOD components [#212](https://github.com/litebird/litebird_sim/pull/212)

-   Add a link to the IMO webpage @SSDC for each entity/quantity/data file included in simulation reports [#211](https://github.com/litebird/litebird_sim/pull/211)

-   Fix issue #209 [#210](https://github.com/litebird/litebird_sim/pull/210)

-   Add flag for coordinate system choice of madam output maps [#208](https://github.com/litebird/litebird_sim/pull/208)

-   Improve support for multiple TODs [#205](https://github.com/litebird/litebird_sim/pull/205)

# Version 0.8.0

-   **Breaking change** Interface of `get_pointings` modified, new function `get_pointings_for_observation` simplifies the pointing generation for a list of observations [#198](https://github.com/litebird/litebird_sim/pull/198)

-   Ensure chronological order for Madam FITS files and make sure that exporting them to Madam works with MPI [#204](https://github.com/litebird/litebird_sim/pull/204) 

-   Properly install Madam template files [#202](https://github.com/litebird/litebird_sim/pull/202)

-   Mark installation errors for rich traceback in CI builds as non fatal [#199](https://github.com/litebird/litebird_sim/pull/199)

-   Fix bug in `make_bin_map` [#196](https://github.com/litebird/litebird_sim/pull/196)

# Version 0.7.0

-   Update and fix dependencies [#192](https://github.com/litebird/litebird_sim/pull/192)

-   Allow nnz=1 in the destriper [#191](https://github.com/litebird/litebird_sim/pull/191)

-   Improve the performance of the pointing generator [#190](https://github.com/litebird/litebird_sim/pull/190)

-   Add support for Madam (through an external call) [#186](https://github.com/litebird/litebird_sim/pull/186)

# Version 0.6.0

-   **Breaking change** The wrapper to the TOAST2 mapmaker has been fixed, and the parameter `baseline_length` was renamed to `baseline_length_s` to make clear what the measurement unit is [#182](https://github.com/litebird/litebird_sim/pull/182)

# Version 0.5.0

-   **Breaking change** New API for noise module [#151](https://github.com/litebird/litebird_sim/pull/151):

    -   Function `add_noise` has been renamed to `add_noise_to_observations`, and its parameter `noisetype` has been renamed into `noise_type` for consistency with other parameters (**breaking**)

    -   New functions `add_white_noise` and `add_one_over_f_noise` are exported (they were already implemented but were not visible)

    -   Each `Simulation` object creates random number generators (field `Simulation.random`), in a way that is safe even for MPI applications

-   **Breaking change** New API for `scan_map_in_observations` and `add_dipole_to_observations`, which now accept list of pointing matrices and simplify the parameters describing the HWP [#171](https://github.com/litebird/litebird_sim/pull/171)

-   Add a notebook to show an example of how to use the framework ([#178](https://github.com/litebird/litebird_sim/pull/178))

-   Support the production of maps in Galactic coordinates through the TOAST2 wrapper to the Madam map-maker ([#177](https://github.com/litebird/litebird_sim/pull/177))

-   Make `make_bin_map` compute pixel indices instead of requiring them as input, add support for Galactic coordinates [#176](https://github.com/litebird/litebird_sim/pull/176)

-   Use a more robust algorithm to compute pointings [#175](https://github.com/litebird/litebird_sim/pull/175)

-   Improve the documentation for the destriper [#172](https://github.com/litebird/litebird_sim/pull/172)

-   Add a high-pass filter for the noise [#169](https://github.com/litebird/litebird_sim/pull/169)

-   Upgrade NumPy from 1.20 to 1.21, Numba from 0.54 to 0.55, Rich from 6.2 to 11.0 [#152](https://github.com/litebird/litebird_sim/pull/152)

-   Add the ability to create Singularity container from branches different than `master` [#163](https://github.com/litebird/litebird_sim/pull/163)

-   Make MBS tests more robust against disappearing temporary directories [#162](https://github.com/litebird/litebird_sim/pull/162)

-   Remove NumPy's and Healpy's deprecation warnings [#158](https://github.com/litebird/litebird_sim/pull/158)

-   Use a cache to speed up CI builds [PR#147](https://github.com/litebird/litebird_sim/pull/147)

-   Create a script that fetches information about the latest release and produce a release announcement [PR#156](https://github.com/litebird/litebird_sim/pull/156)

-   Option for rotating the pointing from ecliptic to galactic coordinates in scan_map [#164](https://github.com/litebird/litebird_sim/pull/164)

-   Fix issue [#148](https://github.com/litebird/litebird_sim/issues/148)

# Version 0.4.0

- **Breaking change** Drop support for Python 3.6, enable Python 3.9 [#136](https://github.com/litebird/litebird_sim/pull/136)

- **Breaking change** Rename keyword `distribute` to `split_list_over_processes` in `Simulation.create_observations` [#110](https://github.com/litebird/litebird_sim/pull/110)

- **Breaking change** Switch to thermodynamic units in the MBS module [#123](https://github.com/litebird/litebird_sim/pull/123)

- Functions to write/load TODs to HDF5 files [#139](https://github.com/litebird/litebird_sim/pull/139) 

- Module for simulating hwp systematics (hwp_sys) [PR#117](https://github.com/litebird/litebird_sim/pull/117). The algebra is described in [Giardiello et al.](https://arxiv.org/abs/2106.08031)

- Fix Singularity builds [#145](https://github.com/litebird/litebird_sim/issues/145)

- Make the TOAST destriper more robust when MPI is/isn't present [#106](https://github.com/litebird/litebird_sim/pull/106)

- Option in Mbs for maps in ecliptic coordinates [#133](https://github.com/litebird/litebird_sim/pull/133)

- Module for scanning a map and filling TOD [#131](https://github.com/litebird/litebird_sim/pull/131)

# Version 0.3.0

- Spacecraft simulator and dipole computation [#122](https://github.com/litebird/litebird_sim/pull/122)

- Improve the way code is checked [#130](https://github.com/litebird/litebird_sim/pull/130)

- Fix bugs [#126](https://github.com/litebird/litebird_sim/issues/126), [#124](https://github.com/litebird/litebird_sim/issues/124), [#120](https://github.com/litebird/litebird_sim/issues/120), [#111](https://github.com/litebird/litebird_sim/pull/111)

# Version 0.2.1

- Fix bug [#107](https://github.com/litebird/litebird_sim/pull/107) [PR#108](https://github.com/litebird/litebird_sim/pull/108)

# Version 0.2.0

- White and 1/f noise generation [PR#100](https://github.com/litebird/litebird_sim/pull/100)

- Fix bug #104 [PR#105](https://github.com/litebird/litebird_sim/pull/105)

# Version 0.2.0 alpha

- Add a text-mode browser for the IMO [PR#103](https://github.com/litebird/litebird_sim/pull/103)

- Implement the tools to build a Singularity container [PR#96](https://github.com/litebird/litebird_sim/pull/96/)

- Implement an interface to the TOAST mapmaker [PR#86](https://github.com/litebird/litebird_sim/pull/86/)

- Fix issue [#101](https://github.com/litebird/litebird_sim/issues/101) (*No proper "parents" in Entry objects*) [PR#102](https://github.com/litebird/litebird_sim/pull/102)

- Make the README point to the latest version of the documentation [PR#99](https://github.com/litebird/litebird_sim/pull/99)

- Ensure that tests do not write within the source-code directory [PR#97](https://github.com/litebird/litebird_sim/pull/97)

- Add a [`STATUS.md`](https://github.com/litebird/litebird_sim/blob/be2ddfc3dfcc8d98711de72c56d8bc140bf8e7ce/STATUS.md) file showing the overall implementation status of the simulation modules [PR#87](https://github.com/litebird/litebird_sim/pull/87)

- Clarify how the IMO is used by `litebird_sim` [PR#94](https://github.com/litebird/litebird_sim/pull/94)

- Make tests run faster by using ducc0 0.8.0 [PR#92](https://github.com/litebird/litebird_sim/pull/92)

- Misc minor changes: gitignore .DS_Store; losslessly compress some assets [PR#88](https://github.com/litebird/litebird_sim/pull/88)

- Improve the `Observation` API. Deprecate the pointing-related methods (moved to `scanning`), quantities are local by default [PR#84](https://github.com/litebird/litebird_sim/pull/84)

- Permit to use pre-allocated buffers when generating quaternions and pointing angles [PR#83](https://github.com/litebird/litebird_sim/pull/83)

- Add support for PySM3 in new class `Mbs` [PR#76](https://github.com/litebird/litebird_sim/pull/76)

- Add the parameter `include_git_diff` in `Simulation.flush()` [PR#81](https://github.com/litebird/litebird_sim/pull/81)

- Add the ability to specify the size of the floating-point type used in `Observation` objects [PR#79](https://github.com/litebird/litebird_sim/pull/79)

- Simple bin map-maker [PR#73](https://github.com/litebird/litebird_sim/pull/73)

- Use SI units in class `SpinningScanningStrategy` (**breaking change**) [PR#69](https://github.com/litebird/litebird_sim/pull/69)

- Use dataclasses, rename `Detector` to `DetectorInfo` and `Instrument` to `InstrumentInfo` (**breaking change**) [PR#60](https://github.com/litebird/litebird_sim/pull/60)

- Improve the docs [PR#72](https://github.com/litebird/litebird_sim/pull/72), [PR#82](https://github.com/litebird/litebird_sim/pull/82)

- Code cleanups [PR#71](https://github.com/litebird/litebird_sim/pull/71)

- Improve the README [PR#70](https://github.com/litebird/litebird_sim/pull/70)

- [Fix issue #61](https://github.com/litebird/litebird_sim/pull/62)

# Version 0.1.0

- First release<|MERGE_RESOLUTION|>--- conflicted
+++ resolved
@@ -1,12 +1,10 @@
 # HEAD
 
-<<<<<<< HEAD
 -   **Breaking change**: Change the interface to the binner, implement a new destriper, and make the dependency on TOAST optional [#260](https://github.com/litebird/litebird_sim/pull/260)
-=======
+
 -   Fixed typo in timeordered.rst [#250](https://github.com/litebird/litebird_sim/pull/250)
 
 -   Fix error in reading observation when it does not have tod field [#262](https://github.com/litebird/litebird_sim/pull/262) 
->>>>>>> d0f2a9ac
 
 -   **Breaking change**: Drop support for Python 3.7 and 3.8 [#254](https://github.com/litebird/litebird_sim/pull/254)
 
