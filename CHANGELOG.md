# HEAD

<<<<<<< HEAD
-   Add pre-commit hook to keep syntax compliant with `py3.10+` [#461](https://github.com/litebird/litebird_sim/pull/461)
=======
-   Fix issue [#459](https://github.com/litebird/litebird_sim/issues/459)
>>>>>>> abe77687

-   Fix issue [#457](https://github.com/litebird/litebird_sim/issues/457)

-   Fix incorrect handling of HWP with precomputed pointing [#456](https://github.com/litebird/litebird_sim/pull/456)

-   Improve the documentation [#450](https://github.com/litebird/litebird_sim/pull/450)

-   New method `Imo.open_data_file` [#449](https://github.com/litebird/litebird_sim/pull/449)

-   Improved `SphericalHarmonics` class, algebra and I/O implemented [#448](https://github.com/litebird/litebird_sim/pull/448)

-   Import Yusuke Takase's grasp2alm code [#447](https://github.com/litebird/litebird_sim/pull/447)

-   Change hwp_angle calculation to the complex domain [#433](https://github.com/litebird/litebird_sim/pull/433)

# Version 0.15.3

-   Fix the computation of HWP angles [#444](https://github.com/litebird/litebird_sim/pull/444)

-   Add low-level interface to `BrahMap` [#440](https://github.com/litebird/litebird_sim/pull/440)

-   Set Mueller matrix phases in Hwp_sys module as class attributes, instead of being hardcoded [#442](https://github.com/litebird/litebird_sim/pull/442)

# Version 0.15.2

-   Add more tutorials [#443](https://github.com/litebird/litebird_sim/pull/443)

# Version 0.15.1

-   Fixed s4,s5,d9,d10 and added s7 in Mbs [#437](https://github.com/litebird/litebird_sim/pull/437)

-   Make sure that the PTEP IMo, the Madam templates, and the static files required to create the HTML reports are installed properly by `pip` and enable Binder/Google Colab [#436](https://github.com/litebird/litebird_sim/pull/436)

-   Make the HWP_sys module able to deal with missing pixels, let the output maps to use a different NSIDE than the one of the inputs [#432](https://github.com/litebird/litebird_sim/pull/432)

-   Fix bug in the computation of pointings for the HWP_sys module [#429](https://github.com/litebird/litebird_sim/pull/429)

-   Upgrade PySM to 3.4.2 [#431](https://github.com/litebird/litebird_sim/pull/431)

# Version 0.15.0

-   **Breaking change**: New improved seeding strategy using `RNGHierarchy` [#414](https://github.com/litebird/litebird_sim/pull/414)

-   **Breaking change**: Drop support for Python 3.9, add support for 3.13. Note that this implies that we do no longer support TOAST2, as it does not work with Python 3.10 [#409](https://github.com/litebird/litebird_sim/pull/409)

-   **Breaking change**: The HWP and ψ angles in the HWP Systematics module have been redefined to be consistent [#377](https://github.com/litebird/litebird_sim/pull/377)

-   **Breaking change**: The two parameters `Channel` and `Mbsparams` used in `HwpSys.set_parameters()` have been renamed to `channel` and `mbs_params` [#422](https://github.com/litebird/litebird_sim/pull/422)

-   Remove extra dependencies from `pyproject.toml` [#423](https://github.com/litebird/litebird_sim/pull/423)

-   Add interpolation to `hwp_sys` [#420](https://github.com/litebird/litebird_sim/pull/420)

-   Change default ellipticity in IMo vPTEP [#419](https://github.com/litebird/litebird_sim/pull/419) and improved documentation for beam synthesis [#416](https://github.com/litebird/litebird_sim/pull/416)

-   Measure code coverage in PRs [#415](https://github.com/litebird/litebird_sim/pull/415)

-   Move map rotation from galactic to ecliptic at generation in `mbs` and test [#413](https://github.com/litebird/litebird_sim/pull/413)

-   Make actual use of `[skipci]` and `skip ci]` in commit messages [#410](https://github.com/litebird/litebird_sim/pull/410)

-   New option in `Simulation.get_sky()` for generating maps per channel, option for storing sky and beam alms in the observations [#408](https://github.com/litebird/litebird_sim/pull/408)

-   Make MPI tests more robusts and produce a “MPI” section in the output report [#405](https://github.com/litebird/litebird_sim/pull/405/)

-   Add interface to BrahMap GLS mapmaker and relative tests [#400](https://github.com/litebird/litebird_sim/pull/400).

-   Replace allreduce with Allreduce in binning.py [#407](https://github.com/litebird/litebird_sim/pull/407).

-   Function for nullifying tods in the class `Simulation` [#389](https://github.com/litebird/litebird_sim/pull/389). 

-   Save `det_idx` in HDF5 files and make MPI test fail properly [#402](https://github.com/litebird/litebird_sim/pull/402)

-   Option for centering the pointing in the beam convolution plus some reworking of the pointing API (new methods added to the class Observation) [#397](https://github.com/litebird/litebird_sim/pull/397)

-   Bug in `Simulation.get_sky()` fixed [#398](https://github.com/litebird/litebird_sim/pull/398)

-   Fix a bug in `prepare_pointings` [#396](https://github.com/litebird/litebird_sim/pull/396)

-   Deprecate `apply_hwp_to_obs()` and `HWP.add_hwp_angle()`, remove deprecated functions `Simulation.generate_spin2ecl_quaternions()` and `write_observations()`

-   Fix docstrings and type hints for `mueller_hwp` [#381](https://github.com/litebird/litebird_sim/pull/381)

-   Fix the formatting of a few docstrings [#391](https://github.com/litebird/litebird_sim/pull/391)

-   Common interface to compute pointings and detector polarization angle [#378](https://github.com/litebird/litebird_sim/pull/378)

-   Module for performing the 4π beam convolution [#338](https://github.com/litebird/litebird_sim/pull/338)

-   Make `@_profile` preserve docstrings [#371](https://github.com/litebird/litebird_sim/pull/371)

-   Upgrade Ducc0 to 0.38.0 and clarify how to compile Ducc0 from sources [#383](https://github.com/litebird/litebird_sim/pull/383), [#390](https://github.com/litebird/litebird_sim/pull/390), [#394](https://github.com/litebird/litebird_sim/pull/394)

-   Update documentation for hwp_sys and non_linearity modules [#404](https://github.com/litebird/litebird_sim/pull/404)

-   Add non-linearity coupling with hwp systematic effects [#395](https://github.com/litebird/litebird_sim/pull/395)

-   Set numba parallelization (only) in compute_signal_for_one_detector in hwp_sys [#395](https://github.com/litebird/litebird_sim/pull/395)

-   Update test_hwp_sys.py [#395](https://github.com/litebird/litebird_sim/pull/395)

-   Change hwp angle variable name in hwp_sys.py so it is cohererent with documentation [#395](https://github.com/litebird/litebird_sim/pull/395)

-   Remove the optical optical power argument from the 2f hwpss code [#395](https://github.com/litebird/litebird_sim/pull/395 )

-   Update test_hwp_diff_emiss.py [#395](https://github.com/litebird/litebird_sim/pull/395)

-   Add option to pass a seed to generate a random g_1 term in the non-linearity module [#395](https://github.com/litebird/litebird_sim/pull/395)
  
-   Fix a bug in using MPI parallelization in hwp_sys [#395](https://github.com/litebird/litebird_sim/pull/395)
 
# Version 0.14.0

-   **Breaking change**: Bug in the 1/f noise generation has been corrected. Previously, the frequency array was miscalculated due to an incorrect factor of 2 in the sample spacing passed to the SciPy function fft.rfftfreq. [#362](https://github.com/litebird/litebird_sim/pull/362). 

-   **Breaking change**: Change to the pointing API [#358](https://github.com/litebird/litebird_sim/pull/358), in detail:

    1. DetectorInfo has three new attributes: pol_angle_rad (polarization angle), pol_efficiency (polarization efficiency)and mueller_hwp (mueller matrix of the HWP).

    2. get_pointings() return only the orientation ψ of the detector, the polarization angle is a separate variable stored in the `Observation` class. The same class also handles the mueller_hwp for each detector, and it has a new bool variable `has_hwp` that is set to true if an HWP object is passed to `prepare_pointings()`.

    3. The mock vPTEP IMo has been updated accordingly.

    4. The `HWP` class has a new field called mueller, that contains the mueller matrix of the HWP.

    5. The function `scan_map()` now handles three possible algebras: (i) no HWP, (ii) ideal HWP, (iii) generic optical chain.

-   Implementation of distributing detectors across the MPI processes by grouping them according to given attributes [#334](https://github.com/litebird/litebird_sim/pull/334)

-   **Breaking change**: `PointingSys()` now requires `Observation` as an argument. And several functions to add pointing systematics are merged into `left_multiply_syst_quats()`.

-   **Breaking change**: Redefinition (ωt instead of 2ωt) of the hwp angle returned by `get_pointings()`. Change in the pointing returned by `Observation.get_pointings()`, now behaving as it was before this [commit](https://github.com/litebird/litebird_sim/pull/319/commits/b3bc3bb2049c152cc183d6cfc68f4598f5b93ec0). Documentation updated accordingly. [#340](https://github.com/litebird/litebird_sim/pull/340)

-   Restructure the manual and use a new, cleaner style [#342](https://github.com/litebird/litebird_sim/pull/342)

-   Module for including nonlinearity in the simulations [#331](https://github.com/litebird/litebird_sim/pull/331)

-   Improve the documentation of the binner and the destriper [#333](https://github.com/litebird/litebird_sim/pull/333)

-   Make the code compatible with Python 3.12 [#332](https://github.com/litebird/litebird_sim/pull/332)

-   plot_fp.py which visualizes focal plane and `DetectorInfo` is implemented. Also it can generate a dector list file by clicking visualized detectors. The function is executable by: `python -m litebird_sim.plot_fp` [#345](https://github.com/litebird/litebird_sim/pull/345)

-   Simulation.add_noise() uses self.random as default random number generator [#349](https://github.com/litebird/litebird_sim/pull/349)

-   Mbs updated, code aligned to pysm 3.4.0, CO lines included plus other new foreground models [#347](https://github.com/litebird/litebird_sim/pull/347)

# Version 0.13.0

-   **Breaking change**: new API for pointing computation [#319](https://github.com/litebird/litebird_sim/pull/319). Here is a in-depth list of all the breaking changes in this PR:

    1.  Quaternions describing the orientation of the detectors must now be encoded using a `RotQuaternion` object; plain NumPy arrays are no longer supported.

    2.  Quaternions are now computed using the function `prepare_pointings()` (low-level) and the method `Simulation.prepare_pointings()` (high-level, you should use this). Pointings are no longer kept in memory until you retrieve them using `Observation.get_pointings()`.

    3.  Pointings are no longer accessible using the field `pointings` in the `Observation` class. (Not 100% true, see below.) They are computed on the fly by the method `Observation.get_pointings()`.

    4.  The way pointings are returned differs from how they were stored before. The result of a call to `Observation.get_pointings()` is a 2-element tuple: the first element contains a `(N, 3)` NumPy array containing the colatitude θ, the longitude φ, and the orientation ψ, while the second element is an array of the angles of the HWP. Thus, the orientation angle ψ is now stored together with θ and φ.

    5.  If you want to pre-compute all the pointings instead of computing them on the fly each time you call `Observation.get_pointings()`, you can use the function `precompute_pointings()` (low-level) and the method `Simulation.precompute_pointings()` (high-level). This initializes a number of fields in each `Observation` object, but they are shaped as described in the previous point, i.e., ψ is kept in the same matrix as θ and φ.

    6.  The argument `dtype_tod` of the method `Simulation.create_observations` has become `tod_type` for consistency with other similar parameters.

    7.  The format of the HDF5 files has been slightly changed to let additional information about pointings to be stored.

    See the comments in [PR#319](https://github.com/litebird/litebird_sim/pull/319) and discussion [#312](https://github.com/litebird/litebird_sim/discussions/312) for more details.

-   Add data splits in time and detector space to destriped maps [#309](https://github.com/litebird/litebird_sim/pull/309)

-   Fix issue [#317](https://github.com/litebird/litebird_sim/issues/317)

-   Implement a time profiler [#308](https://github.com/litebird/litebird_sim/pull/308)

# Version 0.12.0

-   **Breaking change**: Disambiguate between “polarization angle” and “orientation” [#305](https://github.com/litebird/litebird_sim/pull/305). A few functions have been renamed as a consequence of this change; however, they are low-level functions that are used internally (`compute_pointing_and_polangle`, `all_compute_pointing_and_polangle`, `polarization_angle`), so external codes should be unaffected by this PR.

-   **Breaking change**: Reworking of the IO, `write_observations` and `read_observations` are now part of the class simulation [#293](https://github.com/litebird/litebird_sim/pull/293)

-   Mbs optionally returns alms instead of maps [#306](https://github.com/litebird/litebird_sim/pull/306)

-   Include the possibility to pass components to fill_tods,  add_dipole and add_noise [#302](https://github.com/litebird/litebird_sim/issues/302)

-   Add data splits in time and detector space to binned maps [#291](https://github.com/litebird/litebird_sim/pull/291)

-   Add support for partial multithreading using Numba [#276](https://github.com/litebird/litebird_sim/pull/276)

-   Fixing bug in mbs to pass general bandpass to mbs [#271](https://github.com/litebird/litebird_sim/pull/271)

-   Support for numpy.float128 made optional, this fixes importing issue on ARM architectures [#286](https://github.com/litebird/litebird_sim/pull/286)

-   Improve the documentation about noise simulations [#283](https://github.com/litebird/litebird_sim/pull/283)

-   Use libinsdb to access the IMO [#282](https://github.com/litebird/litebird_sim/pull/282)

-   Move from `flake8`/`black` to `ruff` [#281](https://github.com/litebird/litebird_sim/pull/281/)

-   New module to simulate HWP systematics [#232](https://github.com/litebird/litebird_sim/pull/232)

# Version 0.11.0

-   **Breaking change**: Change the interface to the binner, implement a new destriper, and make the dependency on TOAST optional [#260](https://github.com/litebird/litebird_sim/pull/260)

-   **Breaking change**: Drop support for Python 3.7 and 3.8 [#254](https://github.com/litebird/litebird_sim/pull/254)

-   **Breaking change**: Fix noise seed inconsistency [#256](https://github.com/litebird/litebird_sim/pull/256)

-   Be more robust when parsing UUIDs and URLs coming from the IMo [#274](https://github.com/litebird/litebird_sim/pull/274)

-   Solve typing error in destriper [#272](https://github.com/litebird/litebird_sim/pull/272)

-   Include default PTEP IMO for tests and demos [#230](https://github.com/litebird/litebird_sim/pull/230)

-   Fixed typo in timeordered.rst [#250](https://github.com/litebird/litebird_sim/pull/250)

-   Fix error in reading observation when it does not have tod field [#262](https://github.com/litebird/litebird_sim/pull/262) 

-   Bug in mbs for band integration solved [#251](https://github.com/litebird/litebird_sim/pull/251)

-   Implement a bandpass generator [#160](https://github.com/litebird/litebird_sim/pull/160), [#200](https://github.com/litebird/litebird_sim/pull/200)

# Version 0.10.0

-   Some memory optimization [#245](https://github.com/litebird/litebird_sim/pull/245)

-   Improve the docstring for `scan_map_in_observations` [#248](https://github.com/litebird/litebird_sim/pull/248)

-   New interface for `make_bin_map` in `Simulation` [#244](https://github.com/litebird/litebird_sim/pull/244)

-   Added gain drift simulation module [#243](https://github.com/litebird/litebird_sim/pull/243)

-   Enable the use of other names than `tod` when calling the TOAST2 destriper [#242](https://github.com/litebird/litebird_sim/pull/242)

-   Use Poetry instead of Pip to specify the dependencies for the documentation [#237](https://github.com/litebird/litebird_sim/pull/237)

-   Remove bandpass-related warnings [#236](https://github.com/litebird/litebird_sim/pull/236)

-   Add TOD interpolation [#233](https://github.com/litebird/litebird_sim/pull/233)

-   Improve the documentation [#231](https://github.com/litebird/litebird_sim/pull/231)

-   Mbs supports generic bandpasses and can generate solar dipole [#227](https://github.com/litebird/litebird_sim/pull/227)

-   Improve the support for multiple TODs in the same `Observation` [#225](https://github.com/litebird/litebird_sim/pull/225)


# Version 0.9.0

-   Some memory optimization in pointing production [#222](https://github.com/litebird/litebird_sim/pull/222), coordinate rotation and noise [#223](https://github.com/litebird/litebird_sim/pull/223)

-   Implement new methods in the `Simulation` class: `fill_tods`, `compute_pos_and_vel`, `add_dipole` and `add_noise` [#221](https://github.com/litebird/litebird_sim/pull/221)

-   **Breaking change**: add multiple TOD support to `describe_mpi_distribution` and make the field `MpiObservationDescr.tod_dtype` a list of strings [#220](https://github.com/litebird/litebird_sim/pull/220)

-   Add links to the manual in the example notebook [#219](https://github.com/litebird/litebird_sim/pull/219)

-   Implement new methods in the `Simulation` class: `set_scanning_strategy`, `set_instrument`, `set_hwp`, and deprecate `generate_spin2ecl_quaternions` [#217](https://github.com/litebird/litebird_sim/pull/217)

-   Add `gzip_compression` keyword to `write_observations` [#214](https://github.com/litebird/litebird_sim/pull/214)

-   Run more comprehensive tests on different TOD components [#212](https://github.com/litebird/litebird_sim/pull/212)

-   Add a link to the IMO webpage @SSDC for each entity/quantity/data file included in simulation reports [#211](https://github.com/litebird/litebird_sim/pull/211)

-   Fix issue #209 [#210](https://github.com/litebird/litebird_sim/pull/210)

-   Add flag for coordinate system choice of madam output maps [#208](https://github.com/litebird/litebird_sim/pull/208)

-   Improve support for multiple TODs [#205](https://github.com/litebird/litebird_sim/pull/205)

# Version 0.8.0

-   **Breaking change** Interface of `get_pointings` modified, new function `get_pointings_for_observation` simplifies the pointing generation for a list of observations [#198](https://github.com/litebird/litebird_sim/pull/198)

-   Ensure chronological order for Madam FITS files and make sure that exporting them to Madam works with MPI [#204](https://github.com/litebird/litebird_sim/pull/204) 

-   Properly install Madam template files [#202](https://github.com/litebird/litebird_sim/pull/202)

-   Mark installation errors for rich traceback in CI builds as non fatal [#199](https://github.com/litebird/litebird_sim/pull/199)

-   Fix bug in `make_bin_map` [#196](https://github.com/litebird/litebird_sim/pull/196)

# Version 0.7.0

-   Update and fix dependencies [#192](https://github.com/litebird/litebird_sim/pull/192)

-   Allow nnz=1 in the destriper [#191](https://github.com/litebird/litebird_sim/pull/191)

-   Improve the performance of the pointing generator [#190](https://github.com/litebird/litebird_sim/pull/190)

-   Add support for Madam (through an external call) [#186](https://github.com/litebird/litebird_sim/pull/186)

# Version 0.6.0

-   **Breaking change** The wrapper to the TOAST2 mapmaker has been fixed, and the parameter `baseline_length` was renamed to `baseline_length_s` to make clear what the measurement unit is [#182](https://github.com/litebird/litebird_sim/pull/182)

# Version 0.5.0

-   **Breaking change** New API for noise module [#151](https://github.com/litebird/litebird_sim/pull/151):

    -   Function `add_noise` has been renamed to `add_noise_to_observations`, and its parameter `noisetype` has been renamed into `noise_type` for consistency with other parameters (**breaking**)

    -   New functions `add_white_noise` and `add_one_over_f_noise` are exported (they were already implemented but were not visible)

    -   Each `Simulation` object creates random number generators (field `Simulation.random`), in a way that is safe even for MPI applications

-   **Breaking change** New API for `scan_map_in_observations` and `add_dipole_to_observations`, which now accept list of pointing matrices and simplify the parameters describing the HWP [#171](https://github.com/litebird/litebird_sim/pull/171)

-   Add a notebook to show an example of how to use the framework ([#178](https://github.com/litebird/litebird_sim/pull/178))

-   Support the production of maps in Galactic coordinates through the TOAST2 wrapper to the Madam map-maker ([#177](https://github.com/litebird/litebird_sim/pull/177))

-   Make `make_bin_map` compute pixel indices instead of requiring them as input, add support for Galactic coordinates [#176](https://github.com/litebird/litebird_sim/pull/176)

-   Use a more robust algorithm to compute pointings [#175](https://github.com/litebird/litebird_sim/pull/175)

-   Improve the documentation for the destriper [#172](https://github.com/litebird/litebird_sim/pull/172)

-   Add a high-pass filter for the noise [#169](https://github.com/litebird/litebird_sim/pull/169)

-   Upgrade NumPy from 1.20 to 1.21, Numba from 0.54 to 0.55, Rich from 6.2 to 11.0 [#152](https://github.com/litebird/litebird_sim/pull/152)

-   Add the ability to create Singularity container from branches different than `master` [#163](https://github.com/litebird/litebird_sim/pull/163)

-   Make MBS tests more robust against disappearing temporary directories [#162](https://github.com/litebird/litebird_sim/pull/162)

-   Remove NumPy's and Healpy's deprecation warnings [#158](https://github.com/litebird/litebird_sim/pull/158)

-   Use a cache to speed up CI builds [PR#147](https://github.com/litebird/litebird_sim/pull/147)

-   Create a script that fetches information about the latest release and produce a release announcement [PR#156](https://github.com/litebird/litebird_sim/pull/156)

-   Option for rotating the pointing from ecliptic to galactic coordinates in scan_map [#164](https://github.com/litebird/litebird_sim/pull/164)

-   Fix issue [#148](https://github.com/litebird/litebird_sim/issues/148)

# Version 0.4.0

- **Breaking change** Drop support for Python 3.6, enable Python 3.9 [#136](https://github.com/litebird/litebird_sim/pull/136)

- **Breaking change** Rename keyword `distribute` to `split_list_over_processes` in `Simulation.create_observations` [#110](https://github.com/litebird/litebird_sim/pull/110)

- **Breaking change** Switch to thermodynamic units in the MBS module [#123](https://github.com/litebird/litebird_sim/pull/123)

- Functions to write/load TODs to HDF5 files [#139](https://github.com/litebird/litebird_sim/pull/139) 

- Module for simulating hwp systematics (hwp_sys) [PR#117](https://github.com/litebird/litebird_sim/pull/117). The algebra is described in [Giardiello et al.](https://arxiv.org/abs/2106.08031)

- Fix Singularity builds [#145](https://github.com/litebird/litebird_sim/issues/145)

- Make the TOAST destriper more robust when MPI is/isn't present [#106](https://github.com/litebird/litebird_sim/pull/106)

- Option in Mbs for maps in ecliptic coordinates [#133](https://github.com/litebird/litebird_sim/pull/133)

- Module for scanning a map and filling TOD [#131](https://github.com/litebird/litebird_sim/pull/131)

# Version 0.3.0

- Spacecraft simulator and dipole computation [#122](https://github.com/litebird/litebird_sim/pull/122)

- Improve the way code is checked [#130](https://github.com/litebird/litebird_sim/pull/130)

- Fix bugs [#126](https://github.com/litebird/litebird_sim/issues/126), [#124](https://github.com/litebird/litebird_sim/issues/124), [#120](https://github.com/litebird/litebird_sim/issues/120), [#111](https://github.com/litebird/litebird_sim/pull/111)

# Version 0.2.1

- Fix bug [#107](https://github.com/litebird/litebird_sim/pull/107) [PR#108](https://github.com/litebird/litebird_sim/pull/108)

# Version 0.2.0

- White and 1/f noise generation [PR#100](https://github.com/litebird/litebird_sim/pull/100)

- Fix bug #104 [PR#105](https://github.com/litebird/litebird_sim/pull/105)

# Version 0.2.0 alpha

- Add a text-mode browser for the IMO [PR#103](https://github.com/litebird/litebird_sim/pull/103)

- Implement the tools to build a Singularity container [PR#96](https://github.com/litebird/litebird_sim/pull/96/)

- Implement an interface to the TOAST mapmaker [PR#86](https://github.com/litebird/litebird_sim/pull/86/)

- Fix issue [#101](https://github.com/litebird/litebird_sim/issues/101) (*No proper "parents" in Entry objects*) [PR#102](https://github.com/litebird/litebird_sim/pull/102)

- Make the README point to the latest version of the documentation [PR#99](https://github.com/litebird/litebird_sim/pull/99)

- Ensure that tests do not write within the source-code directory [PR#97](https://github.com/litebird/litebird_sim/pull/97)

- Add a [`STATUS.md`](https://github.com/litebird/litebird_sim/blob/be2ddfc3dfcc8d98711de72c56d8bc140bf8e7ce/STATUS.md) file showing the overall implementation status of the simulation modules [PR#87](https://github.com/litebird/litebird_sim/pull/87)

- Clarify how the IMO is used by `litebird_sim` [PR#94](https://github.com/litebird/litebird_sim/pull/94)

- Make tests run faster by using ducc0 0.8.0 [PR#92](https://github.com/litebird/litebird_sim/pull/92)

- Misc minor changes: gitignore .DS_Store; losslessly compress some assets [PR#88](https://github.com/litebird/litebird_sim/pull/88)

- Improve the `Observation` API. Deprecate the pointing-related methods (moved to `scanning`), quantities are local by default [PR#84](https://github.com/litebird/litebird_sim/pull/84)

- Permit to use pre-allocated buffers when generating quaternions and pointing angles [PR#83](https://github.com/litebird/litebird_sim/pull/83)

- Add support for PySM3 in new class `Mbs` [PR#76](https://github.com/litebird/litebird_sim/pull/76)

- Add the parameter `include_git_diff` in `Simulation.flush()` [PR#81](https://github.com/litebird/litebird_sim/pull/81)

- Add the ability to specify the size of the floating-point type used in `Observation` objects [PR#79](https://github.com/litebird/litebird_sim/pull/79)

- Simple bin map-maker [PR#73](https://github.com/litebird/litebird_sim/pull/73)

- Use SI units in class `SpinningScanningStrategy` (**breaking change**) [PR#69](https://github.com/litebird/litebird_sim/pull/69)

- Use dataclasses, rename `Detector` to `DetectorInfo` and `Instrument` to `InstrumentInfo` (**breaking change**) [PR#60](https://github.com/litebird/litebird_sim/pull/60)

- Improve the docs [PR#72](https://github.com/litebird/litebird_sim/pull/72), [PR#82](https://github.com/litebird/litebird_sim/pull/82)

- Code cleanups [PR#71](https://github.com/litebird/litebird_sim/pull/71)

- Improve the README [PR#70](https://github.com/litebird/litebird_sim/pull/70)

- [Fix issue #61](https://github.com/litebird/litebird_sim/pull/62)

# Version 0.1.0

- First release<|MERGE_RESOLUTION|>--- conflicted
+++ resolved
@@ -1,10 +1,8 @@
 # HEAD
 
-<<<<<<< HEAD
 -   Add pre-commit hook to keep syntax compliant with `py3.10+` [#461](https://github.com/litebird/litebird_sim/pull/461)
-=======
+
 -   Fix issue [#459](https://github.com/litebird/litebird_sim/issues/459)
->>>>>>> abe77687
 
 -   Fix issue [#457](https://github.com/litebird/litebird_sim/issues/457)
 
