--- conflicted
+++ resolved
@@ -1,14 +1,11 @@
 # HEAD
 
-<<<<<<< HEAD
-=======
 -   Make `@_profile` preserve docstrings [#371](https://github.com/litebird/litebird_sim/pull/371)
 
 # Version 0.14.0
 
 -   **Breaking change**: Bug in the 1/f noise generation has been corrected. Previously, the frequency array was miscalculated due to an incorrect factor of 2 in the sample spacing passed to the SciPy function fft.rfftfreq. [#362](https://github.com/litebird/litebird_sim/pull/362). 
 
->>>>>>> dbe9a539
 -   **Breaking change**: Change to the pointing API [#358](https://github.com/litebird/litebird_sim/pull/358), in detail:
 
     1. DetectorInfo has three new attributes: pol_angle_rad (polarization angle), pol_efficiency (polarization efficiency)and mueller_hwp (mueller matrix of the HWP).
