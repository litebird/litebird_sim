[tool.poetry]
name = "litebird_sim"
version = "0.14.0"
description = "Simulation tools for the LiteBIRD experiment"
authors = [
    "Tomasi Maurizio <maurizio.tomasi@unimi.it>",
    "Pagano Luca <luca.pagano@unife.it>",
    "Anand Avinash",
    "Baccigalupi Carlo",
    "Banday Anthony",
    "Bortolami Marco",
    "Galloni Giacomo",
    "Galloway Mathew",
    "Ghigna Tommaso",
    "Giardiello Serena",
    "Gomes Miguel",
    "Hivon Eric",
    "Krachmalnicoff Nicoletta",
    "Micheli Silvia",
    "Monelli Marta",
    "Nagano Yuya",
    "Novelli Alessandro",
    "Patanchon Guillaume",
    "Poletti Davide",
    "Puglisi Giuseppe",
    "Raffuzzi, Nicol Elia",
    "Reinecke Martin",
    "Takase Yusuke",
    "Weymann-Despres Gilles",
]
readme = "README.md"
license = "GPL3"
include = [
    "images/logo.png",
    "static/report_template.html",
    "static/sakura.css",
    "default_imo/schema.json.gz",
    "templates/*.md",
    "templates/*.txt",
]

[tool.poetry.dependencies]
python = ">=3.9,<3.13"
numba = "^0.59.1"
numpy = "^1.26"
astropy = "5.3.4"
tomlkit = "^0.12.1"

mpi4py = {version = "^3.1", optional = true}

sphinx = "^7.4"
sphinxcontrib-bibtex = "^2.5.0"
sphinxcontrib-contentui = "^0.2.5"
"sphinxcontrib.asciinema" = "^0.3.7"

jupyter = {version = "^1.0", optional = true}
jupyterlab = {version = ">=1.2,<4.0", optional = true}
pytest = "^7.4"
jinja2 = "^3.1"
markdown = "^3.4"
markdown-katex = {version = "^202406.1035"}
matplotlib = "^3.8"
healpy = "^1.16.2"
pyyaml = "^6.0"
jplephem = "^2.18"
PyGithub = "^2.1"
requests = "^2.31.0"
rich = "^13.4.2"
<<<<<<< HEAD
ducc0 = "^0.37.1"
pysm3 = {git  = "https://github.com/galsci/pysm.git", rev = "f220a4e"}
=======
ducc0 = "^0.38.0"
pysm3 = "~3.4.0"
>>>>>>> dfc29f3e
asciimatics = "^1.14.0"
pyperclip = "^1.8.2"
pre-commit = "^2.15.0"
h5py = "^3.9"
deprecation = "^2.1.0"
scipy = "^1.11.3"
ruff = "^0.1.7"
libinsdb = "^0.7.4"
pydata-sphinx-theme = "^0.16.0"
poetry-plugin-export = "^1.8.0"

[tool.poetry.extras]
mpi = ["mpi4py"]
jupyter = ["jupyter"]

[tool.ruff]
lint.extend-select = []

[tool.ruff.lint.per-file-ignores]
"*.ipynb" = ["E402"]

[build-system]
requires = ["poetry_core>=1.0"]
build-backend = "poetry.core.masonry.api"<|MERGE_RESOLUTION|>--- conflicted
+++ resolved
@@ -66,13 +66,8 @@
 PyGithub = "^2.1"
 requests = "^2.31.0"
 rich = "^13.4.2"
-<<<<<<< HEAD
-ducc0 = "^0.37.1"
+ducc0 = "^0.38.0"
 pysm3 = {git  = "https://github.com/galsci/pysm.git", rev = "f220a4e"}
-=======
-ducc0 = "^0.38.0"
-pysm3 = "~3.4.0"
->>>>>>> dfc29f3e
 asciimatics = "^1.14.0"
 pyperclip = "^1.8.2"
 pre-commit = "^2.15.0"
