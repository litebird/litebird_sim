[tool.poetry]
name = "litebird_sim"
version = "0.1.0"
description = "Simulation tools for the LiteBIRD experiment"
authors = ["Maurizio Tomasi <maurizio.tomasi@unimi.it>"]
include = ["static/*"]

[tool.poetry.dependencies]
python = "^3.6"
numba = "0.51"
numpy = "^1.18"
astropy = "^4.0"
flake8 = "^3.7"
black = {version = "^18.3-alpha.0", allow-prereleases = true}
tomlkit = "^0.5.8"

mpi4py = {version = "^3.0", optional = true}

sphinx = {version = "^2.3", optional = true}
sphinx_rtd_theme = {version = "^0.4.3", optional = true}
sphinxcontrib-bibtex = {version = "^1.0.0", optional = true}

jupyter = {version = "^1.0", optional = true}
jupyterlab = {version = "^1.2", optional = true}
pytest = "^5.3"
jinja2 = "^2.11"
markdown = "^3.2"
matplotlib = "^3.1"
markdown-katex = {version = "^202006.1021"}
katex = "^0.0.4"
healpy = "^1.13.0"
pyyaml = "^5.3.1"
backports-datetime-fromisoformat = "^1.0.0"
<<<<<<< HEAD
sphinxcontrib-contentui = "^0.2.5"
=======
ducc0 = {git = "https://github.com/litebird/ducc", rev = "ducc0"}
pybind11 = "^2.5.0"
jplephem = "^2.14"

>>>>>>> e3dee738
[tool.poetry.extras]
mpi = ["mpi4py"]
docs = ["sphinx", "sphinx_rtd_theme", "sphinxcontrib-bibtex"]
jupyter = ["jupyter"]

[build-system]
requires = ["poetry>=0.12"]
build-backend = "poetry.masonry.api"<|MERGE_RESOLUTION|>--- conflicted
+++ resolved
@@ -31,17 +31,13 @@
 healpy = "^1.13.0"
 pyyaml = "^5.3.1"
 backports-datetime-fromisoformat = "^1.0.0"
-<<<<<<< HEAD
-sphinxcontrib-contentui = "^0.2.5"
-=======
 ducc0 = {git = "https://github.com/litebird/ducc", rev = "ducc0"}
 pybind11 = "^2.5.0"
 jplephem = "^2.14"
 
->>>>>>> e3dee738
 [tool.poetry.extras]
 mpi = ["mpi4py"]
-docs = ["sphinx", "sphinx_rtd_theme", "sphinxcontrib-bibtex"]
+docs = ["sphinx", "sphinx_rtd_theme", "sphinxcontrib-bibtex", "sphinxcontrib-contentui=^0.2.5"]
 jupyter = ["jupyter"]
 
 [build-system]
