# -*- encoding: utf-8 -*-

import numpy as np
from numba import njit, prange

from ducc0.healpix import Healpix_Base
from typing import Union, List, Dict, Optional
from .observations import Observation
from .hwp import HWP, mueller_ideal_hwp
from .pointings import get_hwp_angle
from .coordinates import rotate_coordinates_e2g, CoordinateSystem
from .healpix import npix_to_nside
import logging
import healpy as hp


@njit
def vec_stokes(stokes, T, Q, U):
    stokes[0] = T
    stokes[1] = Q
    stokes[2] = U


@njit
def vec_polarimeter(angle, gamma):
    # (1,0,0,0) x Mpol x Rpol
    vec = np.empty(4, dtype=np.float64)
    vec[0] = 1
    vec[1] = gamma * np.cos(2 * angle)
    vec[2] = gamma * np.sin(2 * angle)
    vec[3] = 0
    return vec


@njit
def rot_matrix(mat, angle):
    ca = np.cos(2 * angle)
    sa = np.sin(2 * angle)
    mat[1, 1:3] = ca, sa
    mat[2, 1:3] = -sa, ca


@njit
def compute_signal_for_one_sample(T, Q, U, co, si, gamma):
    """Bolometric equation"""
    return T + gamma * (co * Q + si * U)


@njit(parallel=True)
def scan_map_for_one_detector(
    tod_det, input_T, input_Q, input_U, pol_angle_det, pol_eff_det
):
    for i in prange(len(tod_det)):
        tod_det[i] += compute_signal_for_one_sample(
            T=input_T[i],
            Q=input_Q[i],
            U=input_U[i],
            co=np.cos(2 * pol_angle_det[i]),
            si=np.sin(2 * pol_angle_det[i]),
            gamma=pol_eff_det,
        )


@njit
def compute_signal_generic_hwp_for_one_sample(Stokes, Vpol, Rhwp, Mhwp, Rtel):
    """Bolometric equation for generic HWP Mueller matrix
    (1,0,0,0) x Mpol x Rpol x Rhwp^T x Mhwp x Rhwp x Rtel x Stokes
    """
    return Vpol @ Rhwp.T @ Mhwp @ Rhwp @ Rtel @ Stokes


@njit
def scan_map_generic_hwp_for_one_detector(
    tod_det,
    input_T,
    input_Q,
    input_U,
<<<<<<< HEAD
    orientation_det,
=======
    orientation_telescope,
>>>>>>> dbe9a539
    pol_angle_det,
    pol_eff_det,
    hwp_angle,
    mueller_hwp,
):
    polarimeter = vec_polarimeter(pol_angle_det, pol_eff_det)

    vec_S = np.zeros(4, dtype=np.float64)
    rot_hwp = np.eye(4, dtype=np.float64)
    rot_tel = np.eye(4, dtype=np.float64)

    for i in range(len(tod_det)):
        vec_stokes(vec_S, input_T[i], input_Q[i], input_U[i])
        rot_matrix(rot_hwp, hwp_angle[i])
<<<<<<< HEAD
        rot_matrix(rot_tel, orientation_det[i])
=======
        rot_matrix(rot_tel, orientation_telescope[i])

>>>>>>> dbe9a539
        tod_det[i] += compute_signal_generic_hwp_for_one_sample(
            Stokes=vec_S,
            Vpol=polarimeter,
            Rhwp=rot_hwp,
            Mhwp=mueller_hwp,
            Rtel=rot_tel,
        )


def scan_map(
    tod,
    pointings,
    maps: Dict[str, np.ndarray],
    pol_angle_detectors: Union[np.ndarray, None] = None,
    pol_eff_detectors: Union[np.ndarray, None] = None,
    hwp_angle: Union[np.ndarray, None] = None,
    mueller_hwp: Union[np.ndarray, None] = None,
    input_names: Union[str, None] = None,
    input_map_in_galactic: bool = True,
    interpolation: Union[str, None] = "",
):
    """
    Scan a sky map and fill time-ordered data (TOD) based on detector observations.

    This function modifies the values in `tod` by adding the contribution of the
    bolometric equation given a list of TQU maps `maps`. The `pointings` argument
    must be a DxNx2 matrix containing the pointing information, where D is the number
    of detector for the current observation and N is the size of the `tod` array.
    `pol_angle` is the array of size DxN containing the polarization angle in radiants.
    `input_names` is an array containing the keywords that allow to select the proper
    input in `maps` for each detector in the TOD. If `input_map_in_galactic` is set to
    False the input map is assumed in ecliptic coordinates, default galactic. The
    `interpolation` argument specifies the type of TOD interpolation ("" for no
    interpolation, "linear" for linear interpolation)

    Parameters
    ----------
    tod : np.ndarray
        Time-ordered data (TOD) array of shape (n_detectors, n_samples) that will be filled
        with the simulated sky signal.
    pointings : np.ndarray or callable
        Pointing information for each detector. If an array, it should have shape
        (n_detectors, n_samples, 2), where the last dimension contains (theta, phi) in radians.
        If a callable, it should return pointing data when passed a detector index.
    maps : dict of str -> np.ndarray
        Dictionary containing Stokes parameter maps (T, Q, U) in Healpix format. The keys
        correspond to different sky components.
    pol_angle_detectors : np.ndarray or None, default=None
        Polarization angles of detectors in radians. If None, all angles are set to zero.
    pol_eff_detectors : np.ndarray or None, default=None
        Polarization efficiency of detectors. If None, all detectors have unit efficiency.
    hwp_angle : np.ndarray or None, default=None
        Half-wave plate (HWP) angles for each detector in radians. If None, HWP effects are
        ignored.
    mueller_hwp : np.ndarray or None, default=None
        Mueller matrices for the HWP. If None, a standard polarization response is used.
    input_names : str or None, default=None
        Names of the sky maps to use for each detector. If None, all detectors use the same map.
    input_map_in_galactic : bool, default=True
        Whether the input sky maps are provided in Galactic coordinates. If False, they are
        assumed to be in Ecliptic coordinates.
    interpolation : str or None, default=""
        Method for extracting values from the maps:
        - "" (default): Nearest-neighbor interpolation.
        - "linear": Linear interpolation using Healpix.

    Raises
    ------
    ValueError
        If an invalid interpolation method is provided.
    AssertionError
        If `tod` and `pointings` shapes are inconsistent.

    Notes
    -----
    - The function modifies `tod` in place by adding the scanned sky signal.
    - If `mueller_hwp` is provided, a full HWP Mueller matrix transformation is applied.
    - Polarization angles are corrected based on telescope orientation and HWP effects.
    - This function is crucial for simulating realistic observations in CMB and astrophysical
      experiments.
    """

    n_detectors = tod.shape[0]

    if type(pointings) is np.ndarray:
        assert tod.shape == pointings.shape[0:2]

    if pol_angle_detectors is None:
        pol_angle_detectors = np.zeros(n_detectors)

    if pol_eff_detectors is None:
        pol_eff_detectors = np.ones(n_detectors)

    for detector_idx in range(n_detectors):
        if type(pointings) is np.ndarray:
            curr_pointings_det = pointings[detector_idx, :, :]
        else:
<<<<<<< HEAD
            curr_pointings_det, hwp_angle = pointings(
                detector_idx, pointings_dtype=tod.dtype
            )
=======
            curr_pointings_det, hwp_angle = pointings(detector_idx)

>>>>>>> dbe9a539
        if input_map_in_galactic:
            curr_pointings_det = rotate_coordinates_e2g(curr_pointings_det)

        if input_names is None:
            maps_det = maps
        else:
            maps_det = maps[input_names[detector_idx]]

        nside = npix_to_nside(maps_det.shape[1])

        if interpolation in ["", None]:
            hpx = Healpix_Base(nside, "RING")
            pixel_ind_det = hpx.ang2pix(curr_pointings_det[:, 0:2])
            input_T = maps_det[0, pixel_ind_det]
            input_Q = maps_det[1, pixel_ind_det]
            input_U = maps_det[2, pixel_ind_det]
        elif interpolation == "linear":
            input_T = hp.get_interp_val(
                maps_det[0, :], curr_pointings_det[:, 0], curr_pointings_det[:, 1]
            )
            input_Q = hp.get_interp_val(
                maps_det[1, :], curr_pointings_det[:, 0], curr_pointings_det[:, 1]
            )
            input_U = hp.get_interp_val(
                maps_det[2, :], curr_pointings_det[:, 0], curr_pointings_det[:, 1]
            )
        else:
            raise ValueError(
                "Wrong value for interpolation. It should be one of the following:\n"
                + '- "" for no interpolation\n'
                + '- "linear" for linear interpolation\n'
            )

        if (mueller_hwp[detector_idx] is None) or (
            (mueller_hwp[detector_idx] == mueller_ideal_hwp).all()
        ):
            # With HWP implements:
            # (T + Q ρ Cos[2 (2 α - θ + ψ])] + U ρ Sin[2 (2 α - θ + ψ)])
            # without
            # (T + Q ρ Cos[2 (θ + ψ])] + U ρ Sin[2 (θ + ψ)])
            # ρ: polarization efficiency
            # θ: polarization angle
            # ψ: angle of the telescope
            # α: HWP angle
            scan_map_for_one_detector(
                tod_det=tod[detector_idx],
                input_T=input_T,
                input_Q=input_Q,
                input_U=input_U,
                pol_angle_det=(
                    pol_angle_detectors[detector_idx] + curr_pointings_det[:, 2]
                    if mueller_hwp[detector_idx] is None
                    else 2 * hwp_angle
                    - pol_angle_detectors[detector_idx]
                    + curr_pointings_det[:, 2]
                ),
                pol_eff_det=pol_eff_detectors[detector_idx],
            )
        else:
            # This implements:
            # (1,0,0,0) x Mpol(ρ) x Rpol(θ) x Rhwp(α)^T x Mhwp x Rhwp(α) x Rtel(ψ) x Stokes
            scan_map_generic_hwp_for_one_detector(
                tod_det=tod[detector_idx],
                input_T=input_T,
                input_Q=input_Q,
                input_U=input_U,
<<<<<<< HEAD
                orientation_det=curr_pointings_det[:, 2],
=======
                orientation_telescope=curr_pointings_det[:, 2],
>>>>>>> dbe9a539
                pol_angle_det=pol_angle_detectors[detector_idx],
                pol_eff_det=pol_eff_detectors[detector_idx],
                hwp_angle=hwp_angle,
                mueller_hwp=mueller_hwp[detector_idx],
            )


def scan_map_in_observations(
    observations: Union[Observation, List[Observation]],
    maps: Union[np.ndarray, Dict[str, np.ndarray]],
    pointings: Union[np.ndarray, List[np.ndarray], None] = None,
    hwp: Optional[HWP] = None,
    input_map_in_galactic: bool = True,
    component: str = "tod",
    interpolation: Optional[str] = "",
):
    """

    Scan a sky map and fill time-ordered data (TOD) for a set of observations.

    This is a wrapper around the :func:`.scan_map` function that applies to the TOD
    stored in `observations` and the pointings stored in `pointings`. The two types
    can either bed a :class:`.Observation` instance and a NumPy matrix, or a list
    of observations and a list of NumPy matrices; in the latter case, they must have
    the same number of elements.

    The field `maps` must either be a (list of) dictionary associating the name of each
    detector with a ``(3, NPIX)`` array containing the three I/Q/U maps or a
    plain ``(3, NPIX)`` array. In the latter case, the I/Q/U maps will be used for all
    the detectors.

    The coordinate system is usually specified using the key `Coordinates` in the
    dictionary passed to the `maps` argument, and it must be an instance of
    the class :class:`.CoordinateSystem`. If you are using a plain NumPy array instead
    of a dictionary for `maps`, you should specify whether to use Ecliptic or Galactic
    coordinates through the parameter `input_map_in_galactic`. If
    ``maps["Coordinates"]`` is present, it must be consistent with the value for
    `input_map_in_galactic`; if not, the code prints a warning and uses the former.

    By default, the signal is added to ``Observation.tod``. If you want to add it to
    some other field of the :class:`.Observation` class, use `component`::

        for cur_obs in sim.observations:
            # Allocate a new TOD for the sky signal alone
            cur_obs.sky_tod = np.zeros_like(cur_obs.tod)

        # Ask `add_noise_to_observations` to store the noise
        # in `observations.sky_tod`
        scan_map_in_observations(sim.observations, …, component="sky_tod")

    Parameters
    ----------
    observations : Observation or list of Observation
        One or more `Observation` objects containing detector names, pointings,
        and TOD data, to which the computed sky signal will be added.
    maps : np.ndarray or dict of str -> np.ndarray
        Sky maps containing Stokes parameters (T, Q, U). If a dictionary, keys
        should match detector or channel names, and values should be arrays of shape (3, NPIX).
        If a single array is provided, the same map is used for all detectors.
    pointings : np.ndarray or list of np.ndarray, optional
        Pointing matrices associated with the observations. If None, the function
        extracts pointing information from the `Observation` objects.
    hwp : HWP, optional
        Half-wave plate (HWP) model. If None, HWP effects are ignored unless
        the `Observation` object contains HWP data.
    input_map_in_galactic : bool, default=True
        Whether the input sky maps are provided in Galactic coordinates. If False, they
        are assumed to be in Ecliptic coordinates.
    component : str, default="tod"
        The TOD component in the `Observation` object where the computed signal will be stored.
    interpolation : str, optional, default=""
        Method for extracting values from the sky maps:
        - "" (default): Nearest-neighbor interpolation.
        - "linear": Linear interpolation using Healpix.

    Raises
    ------
    ValueError
        If the dictionary `maps` does not contain the required detector or channel keys.
    AssertionError
        If the number of observations and pointings do not match.
        If `maps` is not a dictionary or a valid `(3, NPIX)` NumPy array.
        If `tod` and `pointings` shapes are inconsistent.

    Notes
    -----
    - This function modifies `observations` in place by adding the computed sky signal
      to the specified `component` field.
    - If `maps` is a dictionary, its `Coordinates` key (if present) must match
      `input_map_in_galactic`, otherwise a warning is issued.
    - If `pointings` is None, the function attempts to extract them from `Observation` objects.
    - If an HWP model is provided, the function computes HWP angles and applies the
      corresponding Mueller matrices.
    - This function supports both single observations and lists of observations,
      handling each one separately.
    """

    if pointings is None:
        if isinstance(observations, Observation):
            obs_list = [observations]
            if hasattr(observations, "pointing_matrix"):
                ptg_list = [observations.pointing_matrix]
            else:
                ptg_list = [observations.get_pointings]
        else:
            obs_list = observations
            ptg_list = []
            for ob in observations:
                if hasattr(ob, "pointing_matrix"):
                    ptg_list.append(ob.pointing_matrix)
                else:
                    ptg_list.append(ob.get_pointings)
    else:
        if isinstance(observations, Observation):
            assert isinstance(pointings, np.ndarray), (
                "You must pass a list of observations *and* a list "
                + "of pointing matrices to scan_map_in_observations"
            )
            obs_list = [observations]
            ptg_list = [pointings]
        else:
            assert isinstance(pointings, list), (
                "When you pass a list of observations to scan_map_in_observations, "
                + "you must do the same for `pointings`"
            )
            assert len(observations) == len(pointings), (
                f"The list of observations has {len(observations)} elements, but "
                + f"the list of pointings has {len(pointings)} elements"
            )
            obs_list = observations
            ptg_list = pointings

    for cur_obs, cur_ptg in zip(obs_list, ptg_list):
        if isinstance(maps, dict):
            if all(item in maps.keys() for item in cur_obs.name):
                input_names = cur_obs.name
            elif all(item in maps.keys() for item in cur_obs.channel):
                input_names = cur_obs.channel
            else:
                raise ValueError(
                    "The dictionary maps does not contain all the relevant"
                    + "keys, please check the list of detectors and channels"
                )
            if "Coordinates" in maps.keys():
                dict_input_map_in_galactic = (
                    maps["Coordinates"] is CoordinateSystem.Galactic
                )
                if dict_input_map_in_galactic != input_map_in_galactic:
                    logging.warning(
                        "input_map_in_galactic variable in scan_map_in_observations"
                        + " overwritten!"
                    )
                input_map_in_galactic = dict_input_map_in_galactic
        else:
            assert isinstance(maps, np.ndarray), (
                "maps must either a dictionary contaning keys for all the"
                + "channels/detectors, or be a numpy array of dim (3 x Npix)"
            )
            input_names = None

        if hwp is None:
            if cur_obs.has_hwp:
<<<<<<< HEAD
                hwp_angle = getattr(cur_obs, "hwp_angle", cur_obs.get_pointings()[1])
            else:
                assert all(
                    m is None for m in cur_obs.mueller_hwp
                ), "Detectors have mueller_hwp, but no HWP provided."
=======
                if hasattr(cur_obs, "hwp_angle"):
                    hwp_angle = cur_obs.hwp_angle
                else:
                    hwp_angle = cur_obs.get_pointings()[1]
            else:
                assert all(m is None for m in cur_obs.mueller_hwp), (
                    "Detectors have been initialized with a mueller_hwp,"
                    "but no HWP is either passed or initilized in the pointing"
                )
>>>>>>> dbe9a539
                hwp_angle = None
        else:
            if isinstance(cur_ptg, np.ndarray):
                hwp_angle = get_hwp_angle(cur_obs, hwp)
            else:
                logging.warning("HWP provided, but no precomputed pointings passed.")

        scan_map(
            tod=getattr(cur_obs, component),
            pointings=cur_ptg,
            maps=maps,
            pol_angle_detectors=cur_obs.pol_angle_rad,
            pol_eff_detectors=cur_obs.pol_efficiency,
            hwp_angle=hwp_angle,
            mueller_hwp=cur_obs.mueller_hwp,
            input_names=input_names,
            input_map_in_galactic=input_map_in_galactic,
            interpolation=interpolation,
        )<|MERGE_RESOLUTION|>--- conflicted
+++ resolved
@@ -75,11 +75,7 @@
     input_T,
     input_Q,
     input_U,
-<<<<<<< HEAD
-    orientation_det,
-=======
     orientation_telescope,
->>>>>>> dbe9a539
     pol_angle_det,
     pol_eff_det,
     hwp_angle,
@@ -94,12 +90,8 @@
     for i in range(len(tod_det)):
         vec_stokes(vec_S, input_T[i], input_Q[i], input_U[i])
         rot_matrix(rot_hwp, hwp_angle[i])
-<<<<<<< HEAD
-        rot_matrix(rot_tel, orientation_det[i])
-=======
         rot_matrix(rot_tel, orientation_telescope[i])
 
->>>>>>> dbe9a539
         tod_det[i] += compute_signal_generic_hwp_for_one_sample(
             Stokes=vec_S,
             Vpol=polarimeter,
@@ -197,14 +189,9 @@
         if type(pointings) is np.ndarray:
             curr_pointings_det = pointings[detector_idx, :, :]
         else:
-<<<<<<< HEAD
             curr_pointings_det, hwp_angle = pointings(
                 detector_idx, pointings_dtype=tod.dtype
             )
-=======
-            curr_pointings_det, hwp_angle = pointings(detector_idx)
-
->>>>>>> dbe9a539
         if input_map_in_galactic:
             curr_pointings_det = rotate_coordinates_e2g(curr_pointings_det)
 
@@ -271,11 +258,7 @@
                 input_T=input_T,
                 input_Q=input_Q,
                 input_U=input_U,
-<<<<<<< HEAD
-                orientation_det=curr_pointings_det[:, 2],
-=======
                 orientation_telescope=curr_pointings_det[:, 2],
->>>>>>> dbe9a539
                 pol_angle_det=pol_angle_detectors[detector_idx],
                 pol_eff_det=pol_eff_detectors[detector_idx],
                 hwp_angle=hwp_angle,
@@ -438,13 +421,6 @@
 
         if hwp is None:
             if cur_obs.has_hwp:
-<<<<<<< HEAD
-                hwp_angle = getattr(cur_obs, "hwp_angle", cur_obs.get_pointings()[1])
-            else:
-                assert all(
-                    m is None for m in cur_obs.mueller_hwp
-                ), "Detectors have mueller_hwp, but no HWP provided."
-=======
                 if hasattr(cur_obs, "hwp_angle"):
                     hwp_angle = cur_obs.hwp_angle
                 else:
@@ -454,7 +430,6 @@
                     "Detectors have been initialized with a mueller_hwp,"
                     "but no HWP is either passed or initilized in the pointing"
                 )
->>>>>>> dbe9a539
                 hwp_angle = None
         else:
             if isinstance(cur_ptg, np.ndarray):
