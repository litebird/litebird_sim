--- conflicted
+++ resolved
@@ -3,15 +3,6 @@
 import scipy as sp
 
 
-<<<<<<< HEAD
-def add_noise(obs, noisetype, random=None):
-    """adds noise of the defined type to the observations in obs
-
-    obs: an Observation object
-    noisetype: 'white' or 'one_over_f'
-    scale: rescales the noise timeline, the default produces noise in K  
-    random: a random number generator if you want reproducible randomness
-=======
 def add_noise(obs, noisetype, scale=1, random=None):
     """ adds noise of the defined type to the observations in obs
 
@@ -25,7 +16,6 @@
 
         random: a random number generator (default is None, which will use the default
                 generator)
->>>>>>> b5274349
     """
     if noisetype not in ["white", "one_over_f"]:
         raise ValueError("Unknown noise type " + noisetype)
@@ -79,12 +69,7 @@
                 + " Try a 1 or 2 D array instead."
             )
 
-
-<<<<<<< HEAD
-def generate_white_noise(data, sigma_uk, random=None):
-=======
 def generate_white_noise(data, sigma, random=None):
->>>>>>> b5274349
     """Adds white noise with the given sigma to the array data
     To be called from add_noise.
 
@@ -95,17 +80,10 @@
     if random is None:
         random = np.random.default_rng()
 
-<<<<<<< HEAD
-    data += random.normal(0, sigma_uk, data.shape)
-
-
-def generate_one_over_f_noise(data, fknee_mhz, alpha, sigma0_uk, freq_hz, random=None):
-=======
     data += random.normal(0, sigma, data.shape)
 
 
 def generate_one_over_f_noise(data, fknee_mhz, alpha, sigma, freq_hz, random=None):
->>>>>>> b5274349
     """Adds a 1/f noise timestream with the given f knee and alpha to data
     To be called from add_noise
 
@@ -132,17 +110,11 @@
 
     model = freqs
     # This is what the style checker wants but it looks rediculous to me
-<<<<<<< HEAD
-    model[freqs != 0] = np.sqrt((1 + pow(abs(freqs[freqs != 0])
-                                         / (fknee_mhz / 1000), -1 * alpha))) \
-        * sigma0_uk
-=======
     model[freqs != 0] = (
         np.sqrt((1 + pow(abs(freqs[freqs != 0]) / (fknee_mhz / 1000), -1 * alpha)))
         * sigma
     )
->>>>>>> b5274349
-
+    
     model[freqs == 0] = 0
 
     # transforms the data back to the time domain
