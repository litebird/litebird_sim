# -*- encoding: utf-8 -*-

import codecs
import functools
import importlib.resources
import json
import logging as log
import os
import subprocess
from collections import namedtuple
from dataclasses import asdict, dataclass
from datetime import datetime
from pathlib import Path
from shutil import copyfile, copytree, SameFileError
from typing import List, Tuple, Union, Dict, Any, Optional
from uuid import uuid4

import astropy.time
import astropy.units
import jinja2
import markdown
import matplotlib.pylab as plt
import numba
import numpy as np
import tomlkit
from markdown_katex import KatexExtension

from litebird_sim import constants
from . import HWP
from .beam_convolution import (
    add_convolved_sky_to_observations,
    BeamConvolutionParameters,
)
from .beam_synthesis import generate_gauss_beam_alms
from .coordinates import CoordinateSystem
from .detectors import DetectorInfo, FreqChannelInfo, InstrumentInfo
from .dipole import DipoleType, add_dipole_to_observations
from .distribute import distribute_evenly, distribute_optimally
from .gaindrifts import GainDriftType, GainDriftParams, apply_gaindrift_to_observations
from .healpix import write_healpix_map_to_file, npix_to_nside
from .hwp_diff_emiss import add_2f_to_observations
from .imo.imo import Imo
from .io import write_list_of_observations, read_list_of_observations
from .mapmaking import (
    make_binned_map,
    make_brahmap_gls_map,
    check_valid_splits,
    BinnerResult,
    make_destriped_map,
    save_destriper_results,
    DestriperParameters,
    DestriperResult,
    destriper_log_callback,
)
from .mbs import Mbs, MbsParameters
from .mpi import MPI_ENABLED, MPI_COMM_WORLD, MPI_COMM_GRID
from .noise import add_noise_to_observations
from .non_linearity import NonLinParams, apply_quadratic_nonlin_to_observations
from .observations import Observation, TodDescription
from .pointings_in_obs import prepare_pointings, precompute_pointings
from .profiler import TimeProfiler, profile_list_to_speedscope
from .scan_map import scan_map_in_observations
from .scanning import ScanningStrategy, SpinningScanningStrategy
from .seeding import RNGHierarchy
from .spacecraft import SpacecraftOrbit, spacecraft_pos_and_vel
from .spherical_harmonics import SphericalHarmonics
from .version import (
    __version__ as litebird_sim_version,
    __author__ as litebird_sim_author,
)

DEFAULT_BASE_IMO_URL = "https://litebirdimo.ssdc.asi.it"

# Name of the environment variable used to set up Numba threads
NUMBA_NUM_THREADS_ENVVAR = "OMP_NUM_THREADS"

OutputFileRecord = namedtuple("OutputFileRecord", ["path", "description"])


def _tomlkit_to_popo(d):
    from datetime import date, time, datetime

    # This is a fix to issue
    # https://github.com/sdispater/tomlkit/issues/43. It converts an
    # object returned by tomlkit into a list of Plain Old Python
    # Objects (POPOs).
    try:
        # Tomlkit's dictionaries, booleans, dates have a "value" field
        # that returns a POPO
        result = getattr(d, "value")
    except AttributeError:
        result = d

    if isinstance(result, list):
        result = [_tomlkit_to_popo(x) for x in result]
    elif isinstance(result, dict):
        result = {
            _tomlkit_to_popo(key): _tomlkit_to_popo(val) for key, val in result.items()
        }
    elif isinstance(result, tomlkit.items.DateTime):
        result = datetime(
            result.year,
            result.month,
            result.day,
            result.hour,
            result.minute,
            result.second,
            tzinfo=result.tzinfo,
        )
    elif isinstance(result, tomlkit.items.Date):
        result = date(result.year, result.month, result.day)
    elif isinstance(result, tomlkit.items.Time):
        result = time(result.hour, result.minute, result.second)
    elif isinstance(result, tomlkit.items.Integer):
        result = int(result)
    elif isinstance(result, tomlkit.items.Float):
        result = float(result)
    elif isinstance(result, tomlkit.items.String):
        result = str(result)
    elif isinstance(result, tomlkit.items.Bool):
        result = bool(result)

    return result


def get_template_file_path(filename: Union[str, Path]) -> Path:
    """Return a Path object pointing to the full path of a template file.

    Template files are used by the framework to produce automatic
    reports. They are produced using template files, which usually
    reside in the ``templates`` subfolder of the main repository.

    Given a filename (e.g., ``report_header.md``), this function
    returns a full, absolute path to the file within the ``templates``
    folder of the ``litebird_sim`` source code.
    """
    return importlib.resources.files("litebird_sim.templates") / filename


@dataclass
class MpiObservationDescr:
    """
    This class is used within :class:`.MpiProcessDescr`. It describes the
    kind and size of the data held by a :class:`.Observation` object.

    Its fields are:

    - `det_names` (list of ``str``): names of the detectors handled by
      this observation
    - `tod_names` (list of ``str``): names of the fields containing the TODs
      (e.g., ``tod``, ``cmb_tod``, ``dipole_tod``, …)
    - `tod_shape` (tuples of ``int``): shape of each TOD held by the observation.
      This is *not* a list, because all the TODs are assumed to have the same shape
    - `tod_dtype` (list of ``str``): string representing the NumPy data type of each
      TODs, in the same order as in the field `tod_name`
    - `tod_description` (list of ``str``): list of human-readable descriptions
      for each TOD, in the same order as in the field `tod_name`
    - `start_time` (either a ``float`` or a ``astropy.time.Time``): start date
      of the observation
    - `duration_s` (``float``): duration of the TOD in seconds
    - `num_of_samples` (``int``): number of samples held by this TOD
    - `num_of_detectors` (``int``): number of detectors held by this TOD. It's
      the length of the field `det_names` (see above)
    """

    det_names: List[str]
    tod_names: List[str]
    tod_shape: Optional[Tuple[int, int]]
    tod_dtype: List[str]
    tod_description: List[str]
    start_time: Union[float, astropy.time.Time]
    duration_s: float
    num_of_samples: int
    num_of_detectors: int


@dataclass
class MpiProcessDescr:
    """
    Description of the kind of data held by a MPI process

    This class is used within :class:`MpiDistributionDescr`. Its fields are:

    - `mpi_rank`: rank of the MPI process described by this instance
    - `observations`: list of :class:`.MpiObservationDescr` objects, each
      describing one observation managed by the MPI process with rank
      `mpi_rank`.
    - `numba_num_of_threads` (``int``): number of threads used by Numba
       in the MPI process with rank `mpi_rank`.
    """

    mpi_rank: int
    numba_num_of_threads: int
    observations: List[MpiObservationDescr]


@dataclass
class MpiDistributionDescr:
    """A class that describes how observations are distributed among MPI processes

    The fields defined in this dataclass are the following:

    - `num_of_observations` (int): overall number of observations in *all* the
      MPI processes
    - `detectors` (list of :class:`.DetectorInfo` objects): list of *all* the
      detectors used in the observations
    - `mpi_processes`: list of :class:`.MpiProcessDescr` instances, describing
      the kind of data that each MPI process is currently holding

    Use :meth:`.Simulation.describe_mpi_distribution` to get an instance of this
    object."""

    num_of_observations: int
    detectors: List[DetectorInfo]
    mpi_processes: List[MpiProcessDescr]

    def __repr__(self):
        result = ""
        for cur_mpi_proc in self.mpi_processes:
            result += f"""# MPI rank #{cur_mpi_proc.mpi_rank + 1}

- Number of Numba threads: {cur_mpi_proc.numba_num_of_threads}

"""
            for cur_obs_idx, cur_obs in enumerate(cur_mpi_proc.observations):
                result += """## Observation #{obs_idx}
- Start time: {start_time}
- Duration: {duration_s} s
- {num_of_detectors} detector(s) ({det_names})
- TOD(s): {tod_names}
- TOD shape: {tod_shape}
- Type of the TODs: {tod_dtype}

""".format(
                    obs_idx=cur_obs_idx,
                    start_time=cur_obs.start_time,
                    duration_s=cur_obs.duration_s,
                    num_of_detectors=len(cur_obs.det_names),
                    det_names=",".join(cur_obs.det_names),
                    tod_names=", ".join(cur_obs.tod_names),
                    tod_shape="×".join([str(x) for x in cur_obs.tod_shape]),
                    tod_dtype=", ".join([str(x) for x in cur_obs.tod_dtype]),
                )

        return result


def _profile(function):
    """
    Decorator that monitors the time spent while running `function`

    This decorator should be used only with the methods of the class
    :class:`.Simulation`.
    """

    @functools.wraps(function)
    def profile_wrapper(*args, **kwargs):
        self = args[0]

        with TimeProfiler(name=function.__name__) as prof:
            result = function(*args, **kwargs)

        self.record_profile_info(prof)
        return result

    return profile_wrapper


class Simulation:
    """A container object for running simulations

    This is the most important class in the Litebird_sim framework. It
    initializes an output directory that will contain all the products
    of a simulation and will handle the generation of reports and
    writing of output files.

    Be sure to call :py:meth:`Simulation.flush` when the simulation is
    completed. This ensures that all the information are saved to disk
    before the completion of your script.

    You can access the fields `base_path`, `name`, `mpi_comm`, and
    `description` in the `Simulation` object::

        sim = litebird_sim.Simulation(name="My simulation")
        print(f"Running {sim.name}, saving results in {sim.base_path}")

    The member variable `observations` is a list of
    :class:`.Observation` objects, which is initialized by the method
    :meth:`.create_observations`.

    This class keeps track of any output file saved in `base_path`
    through the member variable `self.list_of_outputs`. This is a list
    of objects of type :py:meth:`OutputFileRecord`, which are 2-tuples
    of the form ``(path, description)``, where ``path`` is a
    ``pathlib.Path`` object and ``description`` is a `str` object::

        for curpath, curdescr in sim.list_of_outputs:
            print(f"{curpath}: {curdescr}")

    When pointing information is needed, you can call the method
    :meth:`.Simulation.set_scanning_strategy`, which
    initializes the members `pointing_freq_hz` and
    `spin2ecliptic_quats`; these members are used by functions like
    :func:`.get_pointings`.

    Args:

        random_seed (int or `None`): the seed used for the random number
            generator. The user is required to set this parameter. By setting it to
            `None`, the generation of random numbers will not be reproducible.

        base_path (str or `pathlib.Path`): the folder that will
            contain the output. If this folder does not exist and the
            user has sufficient rights, it will be created.

        name (str): a string identifying the simulation. This will
            be used in the reports.

        mpi_comm: either `None` (do not use MPI) or a MPI communicator
            object, like `mpi4py.MPI.COMM_WORLD`.

        description (str): a (possibly long) description of the
            simulation, to be put in the report saved in `base_path`).

        start_time (float or ``astropy.time.Time``): the start time of
            the simulation. It can be either an arbitrary
            floating-point number (e.g., 0) or an
            ``astropy.time.Time`` instance; in the latter case, this
            triggers a more precise (and slower) computation of
            pointing information.

        duration_s (float): Number of seconds the simulation should
            last.

        imo (:class:`.Imo`): an instance of the :class:`.Imo` class.
            If not provided, the default constructor will be called,
            which means that the IMO to be used will be the default
            one configured using the ``install_imo`` program.

        parameter_file (str or `pathlib.Path`): path to a TOML file
            that contains the parameters for the simulation. This file
            will be copied into `base_path`, and its contents will be
            read into the field `parameters` (a Python dictionary).

        numba_threads (int): number of threads to use when calling
            Numba functions. If no value is passed but the environment
            variable ``OMP_NUM_THREADS`` is set, its value will be used;
            otherwise a number of threads equal to the number of CPU
            cores will be used.

        numba_threading_layer (str): name of the Numba threading layer
            to use. See the Numba User's Manual:
            <https://numba.readthedocs.io/en/stable/user/threading-layer.html>

        profile_time (bool): if ``True`` (the default), record information about
            the time spent while doing some time-consuming tasks.
    """

    def __init__(
        self,
        random_seed="",
        base_path=None,
        name=None,
        mpi_comm=MPI_COMM_WORLD,
        description="",
        start_time=None,
        duration_s=None,
        imo=None,
        parameter_file=None,
        parameters=None,
        numba_threads=None,
        numba_threading_layer=None,
        profile_time: bool = True,
    ):
        self.mpi_comm = mpi_comm

        self._initialize_logging()

        self.base_path = base_path
        self.name = name

        self.observations = []  # type: List[Observation]

        self.start_time = start_time
        self.duration_s = duration_s

        self.detectors = []  # type: List[DetectorInfo]
        self.instrument = None  # type: Optional[InstrumentInfo]
        self.hwp = None  # type: Optional[HWP]

        self.spin2ecliptic_quats = None

        self.description = description

        self.random_seed = random_seed

        self.tod_list = []  # type: List[TodDescription]

        if imo:
            self.imo = imo
        else:
            self.imo = Imo()

        if not numba_threads and NUMBA_NUM_THREADS_ENVVAR in os.environ:
            numba_threads = int(os.environ[NUMBA_NUM_THREADS_ENVVAR])

        self.numba_threads = numba_threads
        self.numba_threading_layer = numba_threading_layer

        self.profile_time = profile_time
        self.profile_data = []  # type: List[TimeProfiler]

        assert not (parameter_file and parameters), (
            "you cannot use parameter_file and parameters together "
            + "when constructing a litebird_sim.Simulation object"
        )

        if parameter_file:
            self.parameter_file = Path(parameter_file)

            with self.parameter_file.open("rt") as inpf:
                param_file_contents = "".join(inpf.readlines())

            self.parameters = _tomlkit_to_popo(tomlkit.parse(param_file_contents))
        else:
            self.parameter_file = None
            self.parameters = parameters

        self._init_missing_params()

        if self.numba_threads:
            numba.set_num_threads(self.numba_threads)

        if self.numba_threading_layer:
            numba.config.THREADING_LAYER = self.numba_threading_layer

        if not self.base_path:
            self.base_path = Path()

        self.base_path = Path(self.base_path)
        # Create any parent folder, and don't complain if the folder
        # already exists
        self.base_path.mkdir(parents=True, exist_ok=True)

        if parameter_file:
            # Copy the parameter file to the output directory only if
            # it is not already there (this might happen if you did
            # not specify `base_path`, as the default for `base_path`
            # is the current working directory)
            dest_param_file = (self.base_path / self.parameter_file.name).resolve()
            try:
                copyfile(src=self.parameter_file, dst=dest_param_file)
            except SameFileError:
                pass

        self.list_of_outputs = []  # type: List[OutputFileRecord]

        self.report = ""

        # Add a header to the report
        template_file_path = get_template_file_path("report_header.md")
        with template_file_path.open("rt") as inpf:
            markdown_template = "".join(inpf.readlines())
        self.append_to_report(
            markdown_template,
            name=self.name if (self.name and (self.name != "")) else "<Untitled>",
            description=self.description,
            start_time=self.start_time.to_datetime()
            if isinstance(self.start_time, astropy.time.Time)
            else self.start_time,
            duration_s=self.duration_s,
            random_seed=self.random_seed,
        )

        # Add a header to the report
        if MPI_COMM_WORLD.size > 1:
            import mpi4py
            from mpi4py import MPI

            template_file_path = get_template_file_path("report_mpi.md")
            with template_file_path.open("rt") as inpf:
                markdown_template = "".join(inpf.readlines())

            mpi_version = MPI.Get_version()
            warning_mpi_version = None
            if mpi_version[0] < 4:
                warning_mpi_version = True

            self.append_to_report(
                markdown_template,
                mpi4py_version=mpi4py.__version__,
                mpi_version=".".join([str(x) for x in mpi_version]),
                mpi_implementation=str(MPI.Get_library_version()).strip(),
                warning_mpi_version=warning_mpi_version,
            )

        # Check that random_seed has been set
        assert self.random_seed != "", (
            "you must set random_seed (int for reproducible results, "
            + "None for non reproducible results)"
        )

        # Initialize self.RNG_hierarchy. The user is free to
        # call self.init_random() again later
        self.init_rng_hierarchy(self.random_seed)

    def init_rng_hierarchy(self, random_seed):
        """
        Initialize the RNGHierarchy for this Simulation.

        This method initialize the instance of `RNGHierarchy` constructs the first level of RNG hierarchy using the given
        `random_seed`. It creates one generator per MPI rank (first layer)
        and stores the hierarchy in `self.rng_hierarchy`. It also extracts
        and stores the generator for the current MPI rank in `self.random`.

        Parameters
        ----------
        random_seed : int or None
            Base seed for reproducible RNG streams. If `None`, the generators
            will be non-deterministic.

        Notes
        -----
        - This method is called automatically in the constructor using
          the user-provided `random_seed`, but can be invoked again to
          reseed the simulation at any point.
        """
        self.rng_hierarchy = RNGHierarchy(random_seed)
        self.rng_hierarchy.build_mpi_layer(self.mpi_comm.size)

        self.random = self.rng_hierarchy.get_generator(self.mpi_comm.rank)

    def init_detectors_random(self, num_detectors: int):
        """
        Extend the RNGHierarchy to include detector-level generators.

        After the MPI-level layer has been built, this method spawns one
        RNG generator per detector on each MPI rank. The list of
        detector-level generators for the current rank is stored in
        `self.dets_random`.

        Parameters
        ----------
        num_detectors : int
            Number of detectors per MPI rank to generate RNGs for.

        Raises
        ------
        RuntimeError
            If `self.rng_hierarchy` has not been initialized.
        """
        self.rng_hierarchy.build_detector_layer(num_detectors)

        self.dets_random = self.rng_hierarchy.get_detector_level_generators_on_rank(
            self.mpi_comm.rank
        )

    def init_random(self, random_seed, num_detectors: int):
        """
        Convenience method to initialize both MPI and detector RNGs.

        This method combines `init_rng_hierarchy` and `init_detectors_random`,
        setting up a full two-layer RNG structure in one call:
        1. Builds the MPI-level hierarchy from `random_seed`.
        2. Builds the detector-level layer for `num_detectors` per rank.

        After execution, the following attributes are set:
        - `self.random`: RNG for this MPI rank.
        - `self.dets_random`: List of RNGs for each detector on this rank.

        This is useful if the user want to trigger the construction of the complete hierachy after initialization.

        Parameters
        ----------
        random_seed : int or None
            Base seed for reproducible RNG streams. If `None`, RNGs will be
            non-deterministic.
        num_detectors : int
            Number of detectors per MPI rank.

        Raises
        ------
        RuntimeError
            If the MPI communicator (`self.mpi_comm`) is not set before calling.
        """
        self.init_rng_hierarchy(random_seed)
        self.init_detectors_random(num_detectors)

    def _init_missing_params(self):
        """Initialize empty parameters using self.parameters

        This function should only be called in the ``__init__``
        constructor. It initializes a few member variables with the
        values in self.parameters (usually read from a TOML file), if
        these parameters do not already have a sensible value.

        """
        if not self.parameters:
            return

        try:
            sim_params = self.parameters["simulation"]
        except KeyError:
            return

        if self.random_seed == "":
            self.random_seed = sim_params.get("random_seed", "")

        if not self.base_path:
            self.base_path = Path(sim_params.get("base_path", Path()))

        if not self.start_time:
            from datetime import date, datetime

            self.start_time = sim_params.get("start_time", None)
            if (
                isinstance(self.start_time, str)
                or isinstance(self.start_time, date)
                or isinstance(self.start_time, datetime)
            ):
                self.start_time = astropy.time.Time(self.start_time)

        if not self.duration_s:
            self.duration_s = sim_params.get("duration_s", None)

            # Let's check if the user specified the measurement unit
            # for the duration
            if isinstance(self.duration_s, str):
                conversions = [
                    ("years", astropy.units.year),
                    ("year", astropy.units.year),
                    ("days", astropy.units.day),
                    ("day", astropy.units.day),
                    ("hours", astropy.units.hour),
                    ("hour", astropy.units.hour),
                    ("minutes", astropy.units.minute),
                    ("min", astropy.units.minute),
                    ("sec", astropy.units.second),
                    ("s", astropy.units.second),
                ]

                for conv_str, conv_unit in conversions:
                    if self.duration_s.endswith(" " + conv_str):
                        value = float(self.duration_s.replace(conv_str, ""))
                        self.duration_s = (value * conv_unit).to("s").value
                        break

                if isinstance(self.duration_s, str):
                    # It's still a string, so no valid unit was found
                    # in the for loop above: convert it back to a
                    # number
                    self.duration_s = float(self.duration_s)

        if not self.name:
            self.name = sim_params.get("name", None)

        if self.description == "":
            self.description = sim_params.get("description", "")

        if not self.numba_threads:
            self.numba_threads = sim_params.get("numba_threads", None)

        if not self.numba_threading_layer:
            self.numba_threading_layer = sim_params.get("numba_threading_layer", None)

    def _initialize_logging(self):
        if self.mpi_comm:
            mpi_rank = self.mpi_comm.rank
            log_format = "[%(asctime)s %(levelname)s MPI#{0:04d}] %(message)s".format(
                mpi_rank
            )
        else:
            mpi_rank = 0
            log_format = "[%(asctime)s %(levelname)s] %(message)s"

        if "LOG_DEBUG" in os.environ:
            log_level = log.DEBUG
        else:
            log_level = log.INFO

        if "LOG_ALL_MPI" in os.environ:
            log.basicConfig(level=log_level, format=log_format)
        else:
            if mpi_rank == 0:
                log.basicConfig(level=log_level, format=log_format)
            else:
                log.basicConfig(level=log.CRITICAL, format=log_format)

    def write_healpix_map(self, filename: str, pixels, **kwargs) -> str:
        """Save a Healpix map in the output folder

        Args:

            filename (``str`` or ``pathlib.Path``): Name of the
                file. It must be a relative path, but it can include
                subdirectories.

            pixels: array containing the pixels, or list of arrays if
                you want to save several maps into the same FITS table
                (e.g., I, Q, U components)

        Return:

            A `pathlib.Path` object containing the full path of the
            FITS file that has been saved.

        Example::

          import numpy as np

          sim = Simulation(base_path="/storage/litebird/mysim")
          pixels = np.zeros(12)
          sim.write_healpix_map("zero_map.fits.gz", pixels)

        This method saves an Healpix map into a FITS files that is
        written into the output folder for the simulation.

        """
        filename = self.base_path / Path(filename)
        write_healpix_map_to_file(filename=filename, pixels=pixels, **kwargs)

        self.list_of_outputs.append(
            OutputFileRecord(path=filename, description="Healpix map")
        )

        return filename

    def append_to_report(
        self,
        markdown_text: str,
        append_newline=True,
        figures: List[Tuple[Any, str]] = [],
        **kwargs,
    ):
        """Append text and figures to the simulation report

        Args:

            markdown_text (str): text to be appended to the report.

            append_newline (bool): append newlines to the end of the
                text. This ensures that calling again this method will
                produce a separate paragraph.

            figures (list of 2-tuples): list of Matplotlib figures to
                be saved in the report. Each tuple must contain one
                figure and one filename. The figures will be saved
                using the specified file name in the output
                directory. The file name must match the one used as
                reference in the Markdown text.

            kwargs: any other keyword argument will be used to expand
                the text `markdown_text` using the `Jinja2 library
                <https://palletsprojects.com/p/jinja/>`_ library.

        A Simulation class can generate reports in Markdown format.
        Use this function to add some text to the report, possibly
        including figures. The function has no effect if called from
        an MPI rank different from #0.

        It is possible to use objects other than Matplotlib
        figures. The only method this function calls is `savefig`,
        with no arguments.

        Images are saved immediately during the call, but the text
        will be written to disk only when
        :py:meth:`~litebird_sim.simulation.Simulation.flush` is called.

        You can put LaTeX formulae in the text, using ``$`...`$``
        for inline equations and the `math` tag in fenced text for
        displayed equations.

        """

        # Generate the report only if running on MPI rank #0
        if self.mpi_comm.rank != 0:
            return

        template = jinja2.Template(markdown_text)
        expanded_text = template.render(**kwargs)
        self.report += expanded_text

        if append_newline:
            self.report += "\n\n"

        for curfig, curfilename in figures:
            curpath = self.base_path / curfilename
            curfig.savefig(curpath)
            self.list_of_outputs.append(
                OutputFileRecord(path=curpath, description="Figure")
            )

    def _fill_dictionary_with_imo_information(
        self, dictionary: Dict[str, Any], base_imo_url: str
    ):
        # Fill the variable "dictionary" with information about the
        # objects retrieved from the IMO. This is used when producing
        # the final report for a simulation
        if not self.imo:
            return

        entities = [
            self.imo.query_entity(x, track=False)
            for x in self.imo.get_queried_entities()
        ]
        quantities = [
            self.imo.query_quantity(x, track=False)
            for x in self.imo.get_queried_quantities()
        ]
        data_files = [
            self.imo.query_data_file(x, track=False)
            for x in self.imo.get_queried_data_files()
        ]
        warnings = []

        # Check if there are newer versions of the data files used in the simulation
        for cur_data_file in data_files:
            other_data_files = self.imo.get_list_of_data_files(
                cur_data_file.quantity, track=False
            )
            if not other_data_files:
                continue

            if other_data_files[-1] != cur_data_file.uuid:
                warnings.append((cur_data_file, other_data_files[-1]))

        if (not entities) and (not quantities) and (not data_files):
            return

        dictionary["entities"] = entities
        dictionary["quantities"] = quantities
        dictionary["data_files"] = data_files
        dictionary["warnings"] = warnings
        dictionary["base_imo_url"] = base_imo_url

    def _fill_dictionary_with_code_status(self, dictionary, include_git_diff):
        # Fill the variable "dictionary" with information about the
        # status of the "litebird_sim" code (which version is it? was
        # it patched? etc.) It is used when producing the final report
        # for a simulation
        dictionary["litebird_sim_version"] = litebird_sim_version
        dictionary["litebird_sim_author"] = litebird_sim_author

        # Retrieve information about the last git commit
        try:
            proc = subprocess.run(
                ["git", "log", "-1", "--format=format:%h%n%H%n%s%n%an"],
                capture_output=True,
                encoding="utf-8",
            )

            (
                short_commit_hash,
                commit_hash,
                commit_message,
                author,
            ) = proc.stdout.strip().split("\n")

            dictionary["short_commit_hash"] = short_commit_hash
            dictionary["commit_hash"] = commit_hash
            dictionary["author"] = author
            dictionary["commit_message"] = commit_message

            # Retrieve information about changes in the code since the last commit
            if include_git_diff:
                proc = subprocess.run(
                    ["git", "diff", "--no-color", "--exit-code"],
                    capture_output=True,
                    encoding="utf-8",
                )

                if proc.returncode != 0:
                    dictionary["code_diff"] = proc.stdout.strip()

            else:
                dictionary["skip_code_diff"] = True

        except FileNotFoundError:
            # Git is not installed, so ignore the error and continue
            pass
        except Exception as e:
            log.warning(
                f"unable to save information about latest git commit in the report: {e}"
            )

    def record_profile_info(self, profiler: TimeProfiler):
        if self.profile_time:
            self.profile_data.append(profiler)

    def _generate_profile_file(self, file_name: str):
        if not self.profile_time:
            return

        output_file_path = self.base_path / file_name
        with output_file_path.open("wt") as out_file:
            json.dump(profile_list_to_speedscope(self.profile_data), out_file)
        log.info('Profile data saved to file "%s"', str(output_file_path.absolute()))

    def _generate_html_report(self):
        # Expand the markdown text using Jinja2
        with codecs.open(self.base_path / "report.md", "w", encoding="utf-8") as outf:
            outf.write(self.report)

        # Now generate an HTML file from Markdown.

        # Please keep these in alphabetic order, so we can detect duplicates!
        md_extensions = [
            KatexExtension(),
            "fenced_code",
            "sane_lists",
            "smarty",
            "tables",
            "toc",
        ]
        html = markdown.markdown(self.report, extensions=md_extensions)

        static_path = importlib.resources.files("litebird_sim.static")
        with codecs.open(static_path / "report_template.html") as inpf:
            html_full_report = jinja2.Template(inpf.read()).render(
                name=self.name, html=html
            )

        # Copy all the files in static/
        static_files_to_copy = ["sakura.css"]
        for curitem in static_files_to_copy:
            source = static_path / curitem
            if source.is_dir():
                copytree(src=source, dst=self.base_path)
            else:
                copyfile(src=source, dst=self.base_path / curitem)

        # Finally, write down the full HTML report
        html_report_path = self.base_path / "report.html"
        with codecs.open(html_report_path, "w", encoding="utf-8") as outf:
            outf.write(html_full_report)

        return html_report_path

    def flush(
        self,
        include_git_diff=True,
        base_imo_url: str = DEFAULT_BASE_IMO_URL,
        profile_file_name: Optional[str] = None,
    ) -> Optional[Path]:
        """Terminate a simulation.

        This function must be called when a simulation is complete. It
        will save pending data to the output directory.

        It returns a `Path` object pointing to the HTML file that has
        been saved in the directory pointed by ``self.base_path``, or ``None``
        if this is not the MPI root process.

        """

        if not profile_file_name:
            profile_file_name = f"profile_mpi{self.mpi_comm.rank:05d}.json"
        self._generate_profile_file(file_name=profile_file_name)

        dictionary = {"datetime": datetime.now().strftime("%Y-%m-%d %H:%M:%S")}
        self._fill_dictionary_with_imo_information(
            dictionary, base_imo_url=base_imo_url
        )
        self._fill_dictionary_with_code_status(dictionary, include_git_diff)

        template_file_path = get_template_file_path("report_appendix.md")
        with template_file_path.open("rt") as inpf:
            markdown_template = "".join(inpf.readlines())
        self.append_to_report(markdown_template, **dictionary)

        return self._generate_html_report() if MPI_COMM_WORLD.rank == 0 else None

    @_profile
    def create_observations(
        self,
        detectors: List[DetectorInfo],
        num_of_obs_per_detector: int = 1,
        split_list_over_processes=True,
        det_blocks_attributes: Union[List[str], None] = None,
        n_blocks_det=1,
        n_blocks_time=1,
        root=0,
        tod_dtype: Optional[Any] = None,
        tods: List[TodDescription] = [
            TodDescription(name="tod", dtype=np.float32, description="Signal")
        ],
    ):
        """Create a set of Observation objects.

        This method initializes the `Simulation.observations` field of
        the class with a list of observations referring to the
        detectors listed in `detectors`. By default there is *one*
        observation per detector, but you can tune the number using
        the parameter `num_of_obs_per_detector`: this is useful if you
        are simulating a long experiment in a MPI job.

        If `split_list_over_processes` is set to ``True`` (the
        default), the set of observations will be distributed evenly
        among the MPI processes associated with ``self.mpi_comm``
        (initialized in :meth:`.Simulation.__init__`). If
        `split_list_over_processes` is ``False``, then no distribution
        will happen: this can be useful if you are running a MPI job
        but you want to take care of the actual distribution of the
        observations among the MPI workers instead of relying on the
        default distribution algorithm.

        Each observation can hold information about more than one
        detector; the parameters `n_blocks_det` specify how many
        groups of detectors will be created. For instance, if you are
        simulating 10 detectors and you specify ``n_blocks_det=5``,
        this means that each observation will handle ``10 / 5 = 2``
        detectors. The default is that *all* the detectors be kept
        together (``n_blocks_det=1``). On the other hand, the parameter
        `det_blocks_attributes` specifies the list of detector attributes
        to create the groups of detectors. For example, with
        ``det_blocks_attributes = ["wafer", "pixel"]``, the detectors will
        be divided into groups such that all detectors in a group will
        have the same ``wafer`` and ``pixel`` attribute.

        The parameter `n_blocks_time` specifies the number of time
        splits of the observations. In the case of a 3-month-long
        observation, `n_blocks_time=3` means that each observation
        will cover one month.

        The parameter `tods` specifies how many TOD arrays should be
        created. Each element should be an instance of
        :class:`.TodDescription` and contain the fields ``name`` (the name
        of the member variable that will be created), ``dtype`` (the
        NumPy type to use, like ``numpy.float32``), and ``description``
        (a free-form description). The default is ``numpy.float32``,
        which should be adequate for LiteBIRD's purposes; if you
        want greater accuracy at the expense of doubling memory
        occupation, choose ``numpy.float64``.

        If you specify `tod_dtype`, this will be used as the parameter
        for each TOD specified in `tods`, overriding the value of `dtype`.
        This keyword is kept for legacy reasons but should be avoided
        in newer code.

        Here is an example that creates three TODs::

            sim.create_observations(
                [det1, det2],
                tods=[
                    TodDescription(
                        name="fg_tod",
                        dtype=np.float32,
                        description="Foregrounds (computed by PySM)",
                    ),
                    TodDescription(
                        name="cmb_tod",
                        dtype=np.float32,
                        description="CMB realization following Planck (2018)",
                    ),
                    TodDescription(
                        name="noise_tod",
                        dtype=np.float32,
                        description="Noise TOD (only white noise, no 1/f)",
                    ),
                ],
            )

            # Now you can access these fields:
            # - sim.fg_tod
            # - sim.cmb_tod
            # - sim.noise_tod
        """

        assert self.start_time is not None, (
            "you must set start_time when creating the Simulation object"
        )

        assert isinstance(self.duration_s, (float, int)), (
            "you must set duration_s when creating the Simulation object"
        )

        if not detectors:
            detectors = self.detectors

        # if a single detector is passed, make it a list
        if isinstance(detectors, DetectorInfo):
            detectors = [detectors]

        self.init_detectors_random(len(detectors))

        observations = []

        duration_s = self.duration_s  # Cache the value to a local variable
        sampfreq_hz = detectors[0].sampling_rate_hz
        self.detectors = detectors
        num_of_samples = int(sampfreq_hz * duration_s)
        samples_per_obs = distribute_evenly(num_of_samples, num_of_obs_per_detector)

        cur_time = self.start_time

        if not tod_dtype:
            self.tod_list = tods
        else:
            self.tod_list = [
                TodDescription(name=x.name, dtype=tod_dtype, description=x.description)
                for x in tods
            ]

        for cur_obs_idx in range(num_of_obs_per_detector):
            nsamples = samples_per_obs[cur_obs_idx].num_of_elements
            cur_obs = Observation(
                detectors=[asdict(d) for d in detectors],
                start_time_global=cur_time,
                sampling_rate_hz=sampfreq_hz,
                n_samples_global=nsamples,
                det_blocks_attributes=det_blocks_attributes,
                n_blocks_det=n_blocks_det,
                n_blocks_time=n_blocks_time,
                comm=(None if split_list_over_processes else self.mpi_comm),
                root=0,
                tods=self.tod_list,
            )
            observations.append(cur_obs)

            time_span = nsamples / sampfreq_hz
            if isinstance(self.start_time, astropy.time.Time):
                time_span = astropy.time.TimeDelta(time_span, format="sec")

            cur_time += time_span

        if split_list_over_processes:
            self.distribute_workload(observations)
        else:
            self.observations = observations

        return observations

    def get_tod_names(self) -> List[str]:
        return [x.name for x in self.tod_list]

    def get_tod_dtypes(self) -> List[Any]:
        return [x.dtype for x in self.tod_list]

    def get_tod_descriptions(self) -> List[str]:
        return [x.description for x in self.tod_list]

    def get_list_of_tods(self) -> List[TodDescription]:
        return self.tod_list

    def distribute_workload(self, observations: List[Observation]):
        if self.mpi_comm.size == 1:
            self.observations = observations
            return

        cur_rank = self.mpi_comm.rank
        span = distribute_optimally(
            elements=observations,
            num_of_groups=self.mpi_comm.size,
            weight_fn=lambda obs: obs.n_samples_global,
        )[cur_rank]

        self.observations = observations[
            span.start_idx : (span.start_idx + span.num_of_elements)
        ]

    def describe_mpi_distribution(self) -> Optional[MpiDistributionDescr]:
        """Return a :class:`.MpiDistributionDescr` object describing observations

        This method returns a :class:`.MpiDistributionDescr` that describes the data
        stored in each MPI process running concurrently. It is a great debugging tool
        when you are using MPI, and it can be used for tasks where you have to carefully
        orchestrate they way different MPI processes run together.

        If this method is called before :meth:`.Simulation.create_observations`, it will
        return ``None``.

        This method should be called by *all* the MPI processes. It can be executed in a
        serial environment (i.e., without MPI) and will still return meaningful values.

        The typical usage for this method is to call it once you have called
        :meth:`.Simulation.create_observations` to check that the TODs have been
        laid in memory in the way you expect::

            sim.create_observations(…)
            distr = sim.describe_mpi_distribution()
            if litebird_sim.MPI_COMM_WORLD.rank == 0:
                print(distr)

        """

        if not self.observations:
            return None

        observation_descr = []  # type: List[MpiObservationDescr]
        numba_num_of_threads_all = []  # type: list[int]

        for obs in self.observations:
            cur_det_names = list(obs.name)

            shapes = [
                tuple(getattr(obs, cur_tod.name).shape) for cur_tod in self.tod_list
            ]
            # Check that all the TODs have the same shape
            if shapes:
                for i in range(1, len(shapes)):
                    assert shapes[0] == shapes[i], (
                        f"TOD {self.tod_list[0].name} and {self.tod_list[i].name} "
                        + f"have different shapes: {shapes[0]} vs {shapes[i]}"
                    )

            observation_descr.append(
                MpiObservationDescr(
                    det_names=cur_det_names,
                    tod_names=self.get_tod_names(),
                    tod_shape=shapes[0] if shapes else None,
                    tod_dtype=self.get_tod_dtypes(),
                    tod_description=self.get_tod_descriptions(),
                    start_time=obs.start_time,
                    duration_s=obs.n_samples / obs.sampling_rate_hz,
                    num_of_samples=obs.n_samples,
                    num_of_detectors=obs.n_detectors,
                )
            )

        num_of_observations = len(self.observations)
        numba_num_of_threads = numba.get_num_threads()

        if self.mpi_comm and MPI_ENABLED:
            observation_descr_all = MPI_COMM_WORLD.allgather(observation_descr)
            num_of_observations_all = MPI_COMM_WORLD.allgather(num_of_observations)
            numba_num_of_threads_all = MPI_COMM_WORLD.allgather(numba_num_of_threads)
        else:
            observation_descr_all = [observation_descr]
            num_of_observations_all = [num_of_observations]
            numba_num_of_threads_all = [numba_num_of_threads]

        mpi_processes = []  # type: List[MpiProcessDescr]
        for i in range(MPI_COMM_WORLD.size):
            mpi_processes.append(
                MpiProcessDescr(
                    mpi_rank=i,
                    observations=observation_descr_all[i],
                    numba_num_of_threads=numba_num_of_threads_all[i],
                )
            )

        return MpiDistributionDescr(
            num_of_observations=sum(num_of_observations_all),
            detectors=self.detectors,
            mpi_processes=mpi_processes,
        )

    @_profile
    def nullify_tod(self, components: Union[str, List[str]] = "tod") -> None:
        """
        Set the specified component(s) (default: "tod") of all observations to zero.

        This is typically used to zero out Time-Ordered Data (TOD) in-place across
        all observations.

        Parameters
        ----------
        components : str or list of str, optional
            The attribute name(s) of the data to nullify in each observation.
            Defaults to "tod".

        Raises
        ------
        AttributeError
            If an observation does not have the specified component.
        """
        if isinstance(components, str):
            components = [components]

        for i, cur_obs in enumerate(self.observations):
            for comp in components:
                try:
                    tod = getattr(cur_obs, comp)
                except AttributeError:
                    raise AttributeError(
                        f"Observation {i} does not have attribute '{comp}'"
                    )

                if tod is not None:
                    tod[:, :] = 0

    def set_scanning_strategy(
        self,
        scanning_strategy: Union[None, ScanningStrategy] = None,
        imo_url: Union[None, str] = None,
        delta_time_s: float = 60.0,
        append_to_report: bool = True,
    ):
        """Simulate the motion of the spacecraft in free space

        This method computes the quaternions that encode the evolution
        of the spacecraft's orientation in time, assuming the scanning
        strategy described in the parameter `scanning_strategy` (an
        object of a class derived by :class:`.ScanningStrategy`; most
        likely, you want to use :class:`SpinningScanningStrategy`).
        The result is saved in the member variable
        ``spin2ecliptic_quats``, which is an instance of the class
        :class:`.TimeDependentQuaternion`. These quaternions are
        usually sampled at a sampling frequency that is lower than
        the sampling frequency of the scientific data. They are saved
        in the field `spin2ecliptic_quats` of the :class:`.Simulation`
        class.

        You can choose to use the `imo_url` parameter instead of
        `scanning_strategy`: in this case, it will be assumed that you
        want to simulate a nominal, spinning scanning strategy, and
        the object in the IMO with address `imo_url` (e.g.,
        ``/releases/v1.0/satellite/scanning_parameters/``) describing
        the parameters of the scanning strategy will be loaded. In
        this case, a :class:`SpinningScanningStrategy` object will be
        created automatically.

        The parameter `delta_time_s` specifies how often should
        quaternions be computed; see
        :meth:`.ScanningStrategy.set_scanning_strategy` for
        more information.

        If the parameter `append_to_report` is set to ``True`` (the
        default), some information about the pointings will be included
        in the report saved by the :class:`.Simulation` object. This will
        be done only if the process has rank #0.

        """
        assert not (scanning_strategy and imo_url), (
            "you must either specify scanning_strategy or imo_url (but not"
            "the two together) when calling Simulation.set_scanning_strategy"
        )

        if not scanning_strategy:
            if not imo_url:
                imo_url = "/releases/v1.0/satellite/scanning_parameters/"

            scanning_strategy = SpinningScanningStrategy.from_imo(
                imo=self.imo, url=imo_url
            )

        # TODO: if MPI is enabled, we should probably parallelize this call
        self.spin2ecliptic_quats = scanning_strategy.generate_spin2ecl_quaternions(
            start_time=self.start_time,
            time_span_s=self.duration_s,
            delta_time_s=delta_time_s,
        )
        quat_memory_size_bytes = self.spin2ecliptic_quats.nbytes()

        num_of_obs = len(self.observations)
        if append_to_report and MPI_ENABLED:
            if MPI_COMM_GRID.COMM_OBS_GRID != MPI_COMM_GRID.COMM_NULL:
                num_of_obs = MPI_COMM_GRID.COMM_OBS_GRID.allreduce(num_of_obs)

        if append_to_report and MPI_COMM_WORLD.rank == 0:
            template_file_path = get_template_file_path("report_quaternions.md")
            with template_file_path.open("rt") as inpf:
                markdown_template = "".join(inpf.readlines())
            self.append_to_report(
                markdown_template,
                num_of_obs=num_of_obs,
                num_of_mpi_processes=MPI_COMM_WORLD.size,
                delta_time_s=delta_time_s,
                quat_memory_size_bytes=quat_memory_size_bytes,
            )

    def set_instrument(self, instrument: InstrumentInfo):
        """Set the instrument to be used in the simulation.

        This function sets the ``self.instrument`` field to the instance
        of the class :class:`.InstrumentInfo` that has been passed as
        argument. The purpose of the instrument is to provide the reference
        frame for the direction of each detector.

        Note that you should not simulate more than one instrument in the same
        simulation. This is enforced by the fact that if you call `set_instrument`
        twice, the second call will overwrite the instrument that was formerly
        set.
        """
        self.instrument = instrument

    def set_hwp(self, hwp: HWP):
        """Set the HWP to be used in the simulation

        The argument must be a class derived from :class:`.HWP`, for instance
        :class:`.IdealHWP`.
        """
        self.hwp = hwp

    @_profile
    def prepare_pointings(
        self,
        append_to_report: bool = True,
    ):
        """Trigger the computation of the quaternions needed to compute pointings.

        This method must be called after having set the scanning strategy, the
        instrument, the HWP, and the list of detectors to simulate through calls to
        :meth:`.set_instrument` and :meth:`.add_detector`. A set of observations must
        have been created using the method :meth:`.create_observations`.

        It combines the quaternions of the spacecraft, of the instrument, and of the detectors
        and prepares a number of data structures that will be used by the method
        :meth:`.Observation.get_pointings` to determine the pointing angles and the HWP angle.
        """
        assert self.observations, (
            "You must call Simulation.create_observations() "
            "before calling Simulation.prepare_pointings"
        )
        assert self.instrument, (
            "You must call Simulation.set_instrument() "
            "before calling Simulation.prepare_pointings"
        )
        assert self.spin2ecliptic_quats, (
            "You must call Simulation.set_scanning_strategy() "
            "before calling Simulation.prepare_pointings"
        )

        prepare_pointings(
            observations=self.observations,
            instrument=self.instrument,
            spin2ecliptic_quats=self.spin2ecliptic_quats,
            hwp=self.hwp,
        )

        pointing_provider = self.observations[0].pointing_provider

        memory_occupation = pointing_provider.bore2ecliptic_quats.quats.nbytes
        num_of_obs = len(self.observations)
        if append_to_report and MPI_ENABLED:
            if MPI_COMM_GRID.COMM_OBS_GRID != MPI_COMM_GRID.COMM_NULL:
                memory_occupation = MPI_COMM_GRID.COMM_OBS_GRID.allreduce(
                    memory_occupation
                )
                num_of_obs = MPI_COMM_GRID.COMM_OBS_GRID.allreduce(num_of_obs)

        if append_to_report and MPI_COMM_WORLD.rank == 0:
            template_file_path = get_template_file_path("report_pointings.md")
            with template_file_path.open("rt") as inpf:
                markdown_template = "".join(inpf.readlines())
            self.append_to_report(
                markdown_template,
                num_of_obs=num_of_obs,
                hwp_description=str(self.hwp) if self.hwp else "No HWP",
                num_of_mpi_processes=MPI_COMM_WORLD.size,
                memory_occupation=int(memory_occupation),
            )

    def precompute_pointings(self, pointings_dtype=np.float64) -> None:
        """Compute all the pointings for all observations and save them

        Save the pointing matrix of each :class:`.Observation` object in this simulation
        into a field named ``pointing_matrix`` (a matrix with shape ``(N_d, N_samples, 3)``,
        where ``N_d`` is the number of detectors). If a HWP was set, its angle will be
        saved as well in a field named `hwp_angle` (a vector of ``(N_samples,)`` elements).

        This method can take a significant amount of memory, but it might speed up the
        execution if you plan to access the pointings repeatedly during a simulation.
        """
        precompute_pointings(
            observations=self.observations, pointings_dtype=pointings_dtype
        )

    @_profile
    def compute_pos_and_vel(
        self,
        delta_time_s=86400.0,
        solar_velocity_km_s: float = constants.SOLAR_VELOCITY_KM_S,
        solar_velocity_gal_lat_rad: float = constants.SOLAR_VELOCITY_GAL_LAT_RAD,
        solar_velocity_gal_lon_rad: float = constants.SOLAR_VELOCITY_GAL_LON_RAD,
    ):
        """
        Computes the position and the velocity of the spacescraft for computing
        the dipole.
        It wraps the :class:`.SpacecraftOrbit` and calls :meth:`.SpacecraftOrbit`.
        The parameters that can be modified are the sampling of position and velocity
        and the direction and amplitude of the solar dipole.
        Default values for solar dipole from Planck 2018 Solar dipole (see arxiv:
        1807.06207)
        """

        orbit = SpacecraftOrbit(
            self.start_time,
            solar_velocity_km_s=solar_velocity_km_s,
            solar_velocity_gal_lat_rad=solar_velocity_gal_lat_rad,
            solar_velocity_gal_lon_rad=solar_velocity_gal_lon_rad,
        )

        self.pos_and_vel = spacecraft_pos_and_vel(
            orbit=orbit, observations=self.observations, delta_time_s=delta_time_s
        )

    @_profile
    def add_dipole(
        self,
        t_cmb_k: float = constants.T_CMB_K,
        dipole_type: DipoleType = DipoleType.TOTAL_FROM_LIN_T,
        component: str = "tod",
        pointings_dtype=np.float64,
        append_to_report: bool = True,
    ):
        """
        Fills the tod with dipole.

        This is a wrapper for the function :func:`.add_dipole_to_observations`.

        This method must be called after having set the scanning strategy, the
        instrument, the list of detectors to simulate through calls to
        :meth:`.set_instrument` and :meth:`.create_observations`, and the pointing
        through :meth:`.prepare_pointings`.
        """

        if not hasattr(self, "pos_and_vel"):
            self.compute_pos_and_vel()

        add_dipole_to_observations(
            observations=self.observations,
            pos_and_vel=self.pos_and_vel,
            t_cmb_k=t_cmb_k,
            dipole_type=dipole_type,
            component=component,
            pointings_dtype=pointings_dtype,
        )

        if append_to_report and MPI_COMM_WORLD.rank == 0:
            template_file_path = get_template_file_path("report_dipole.md")

            dip_lat_deg = np.rad2deg(self.pos_and_vel.orbit.solar_velocity_gal_lat_rad)
            dip_lon_deg = np.rad2deg(self.pos_and_vel.orbit.solar_velocity_gal_lon_rad)
            dip_velocity = self.pos_and_vel.orbit.solar_velocity_km_s

            with template_file_path.open("rt") as inpf:
                markdown_template = "".join(inpf.readlines())
            self.append_to_report(
                markdown_template,
                t_cmb_k=t_cmb_k,
                dipole_type=dipole_type,
                dip_lat_deg=dip_lat_deg,
                dip_lon_deg=dip_lon_deg,
                dip_velocity=dip_velocity,
            )

    @_profile
    def fill_tods(
        self,
        maps: Optional[Union[np.ndarray, Dict[str, np.ndarray]]] = None,
        input_map_in_galactic: bool = True,
        component: str = "tod",
        interpolation: Union[str, None] = "",
        pointings_dtype=np.float64,
        append_to_report: bool = True,
    ):
        """Fills the Time-Ordered Data (TOD) by scanning a given sky map.

        This is a wrapper to the function :func:`.scan_map_in_observations`.

        This method must be called after having set the scanning
        strategy, the instrument, the list of detectors to simulate
        through calls to :meth:`.set_instrument` and
        :meth:`.create_observations`, and the method
        :meth:`.prepare_pointings`. maps is assumed to be produced by
        :class:`.Mbs` or through :meth:`.get_sky`.

        """

        scan_map_in_observations(
            observations=self.observations,
            maps=maps,
            input_map_in_galactic=input_map_in_galactic,
            component=component,
            interpolation=interpolation,
            pointings_dtype=pointings_dtype,
        )

        if append_to_report and MPI_COMM_WORLD.rank == 0:
            template_file_path = get_template_file_path("report_scan_map.md")
            with template_file_path.open("rt") as inpf:
                markdown_template = "".join(inpf.readlines())
            if maps is None:
                maps = self.observations[0].sky
            if isinstance(maps, dict):
                if "Mbs_parameters" in maps.keys():
                    if maps["Mbs_parameters"].make_fg:
                        fg_model = maps["Mbs_parameters"].fg_models
                    else:
                        fg_model = "N/A"

                    self.append_to_report(
                        markdown_template,
                        nside=maps["Mbs_parameters"].nside,
                        has_cmb=maps["Mbs_parameters"].make_cmb,
                        has_fg=maps["Mbs_parameters"].make_fg,
                        fg_model=fg_model,
                    )
            else:
                nside = npix_to_nside(len(maps[0]))
                self.append_to_report(
                    markdown_template,
                    nside=nside,
                    has_cmb="N/A",
                    has_fg="N/A",
                    fg_model="N/A",
                )

    @_profile
    def get_gauss_beam_alms(
        self,
        lmax: int,
        mmax: Optional[int] = None,
        channels: Union[FreqChannelInfo, List[FreqChannelInfo], None] = None,
        store_in_observation: Optional[bool] = False,
    ):
        """
        Compute Gaussian beam spherical harmonic coefficients.

        This function synthesizes beam `a_lm` coefficients from the information
        stored in the detectors list.

        Parameters:
        -----------
        lmax : int
            Maximum multipole moment.
        mmax : Optional[int], default=None
            Maximum azimuthal multipole moment. Defaults to `lmax` if None.
        channels : FreqChannelInfo or list of FreqChannelInfo, optional
            Frequency channels to use in the simulation. If None, it uses the detectors
            from the observations.
        store_in_observation : bool, optional
            If True, the computed blms will be stored in the `blms` attribute of
            the observation object.

        Returns:
        --------
        Dictionary
            A dictionary containing beam `a_lm` values per detector
        """

        if not self.observations:
            raise ValueError("No observations available to generate sky maps.")

        return generate_gauss_beam_alms(
            self.observations[0],
            lmax,
            mmax,
            channels=channels,
            store_in_observation=store_in_observation,
        )

    @_profile
    def get_sky(
        self,
        parameters: MbsParameters,
        channels: Union[FreqChannelInfo, List[FreqChannelInfo], None] = None,
        store_in_observation: Optional[bool] = False,
    ):
        """
        Generates sky maps for the observations using the provided parameters.
        If `channels` is not provided, it automatically infers the detectors
        used in the current observations and constructs the Mbs instance accordingly.
        otherwise a map per channel provided is returned

        Parameters
        ----------
        parameters : MbsParameters
            Configuration parameters for the Mbs simulation.
        channels : FreqChannelInfo or list of FreqChannelInfo, optional
            Frequency channels to use in the simulation. If None, it uses the detectors
            from the current observations.
        store_in_observation : bool, optional
            If True, the computed sky will be stored in the `sky` attribute of
            the observation object.

        Returns
        -------
        Dict
            A dictionary containing the simulated sky maps for each detector or channel

        Raises
        ------
        ValueError
            If no observations are available to generate sky maps.

        """

        if parameters.seed_cmb is None:
            log.warning(
                "seed_cmb is None. This could lead to unexpected behavior in MPI jobs."
            )

        if not self.observations:
            raise ValueError("No observations available to generate sky maps.")

        if channels is None:
            # Use detectors from observations
            detector_names = set(self.observations[0].name)
            detector_list = [
                det for det in self.detectors if det.name in detector_names
            ]

            mbs = Mbs(
                simulation=self,
                parameters=parameters,
                detector_list=detector_list,
            )

        else:
            # Use explicitly provided frequency channels
            channel_list = (
                [channels] if isinstance(channels, FreqChannelInfo) else channels
            )

            mbs = Mbs(
                simulation=self,
                parameters=parameters,
                channel_list=channel_list,
            )

        sky = mbs.run_all()[0]

        if store_in_observation:
            for obs in self.observations:
                obs.sky = sky

        return sky

    @_profile
    def convolve_sky(
        self,
        sky_alms: Optional[
            Union[SphericalHarmonics, Dict[str, SphericalHarmonics]]
        ] = None,
        beam_alms: Optional[
            Union[SphericalHarmonics, Dict[str, SphericalHarmonics]]
        ] = None,
        input_sky_alms_in_galactic: bool = True,
        convolution_params: Optional[BeamConvolutionParameters] = None,
        component: str = "tod",
        pointings_dtype=np.float64,
        nside_centering: Union[int, None] = None,
        append_to_report: bool = True,
        nthreads: Union[int, None] = None,
    ):
        """Fills the TODs, convolving a set of alms.

        This is a wrapper to the function
        :func:`.add_convolved_sky_to_observations`.

        This method must be called after having set the scanning
        strategy, the instrument, the list of detectors to simulate
        through calls to :meth:`.set_instrument` and
        :meth:`.add_detector`, and the method
        :meth:`.prepare_pointings`. alms are assumed to be produced by
        :class:`.Mbs`

        """

        if nthreads is None:
            nthreads = self.numba_threads

        add_convolved_sky_to_observations(
            observations=self.observations,
            sky_alms=sky_alms,
            beam_alms=beam_alms,
            input_sky_alms_in_galactic=input_sky_alms_in_galactic,
            component=component,
            convolution_params=convolution_params,
            pointings_dtype=pointings_dtype,
            nside_centering=nside_centering,
            nthreads=nthreads,
        )

        if append_to_report and MPI_COMM_WORLD.rank == 0:
            template_file_path = get_template_file_path("report_convolve_sky.md")
            with template_file_path.open("rt") as inpf:
                markdown_template = "".join(inpf.readlines())
            if sky_alms is None:
                sky_alms = self.observations[0].sky
            if isinstance(sky_alms, dict):
                if "Mbs_parameters" in sky_alms.keys():
                    if sky_alms["Mbs_parameters"].make_fg:
                        fg_model = sky_alms["Mbs_parameters"].fg_models
                    else:
                        fg_model = "N/A"

                    self.append_to_report(
                        markdown_template,
                        has_cmb=sky_alms["Mbs_parameters"].make_cmb,
                        has_fg=sky_alms["Mbs_parameters"].make_fg,
                        fg_model=fg_model,
                    )
            else:
                self.append_to_report(
                    markdown_template,
                    has_cmb="N/A",
                    has_fg="N/A",
                    fg_model="N/A",
                )

    @_profile
    def add_2f(
        self,
        component: str = "tod",
        amplitude_2f_k: Union[float, None] = None,
        append_to_report: bool = False,
    ):
        """Add the HWP differential emission to all the observations of this
        simulation

        This method must be called after having set the scanning strategy, the
        instrument, the list of detectors to simulate through calls to
        :meth:`.set_instrument` and :meth:`.add_detector`, and the pointing
        through :meth:`.prepare_pointings`.
        """

        add_2f_to_observations(
            observations=self.observations,
            hwp=self.hwp,
            component=component,
            amplitude_2f_k=amplitude_2f_k,
        )

        if append_to_report and MPI_COMM_WORLD.rank == 0:
            template_file_path = get_template_file_path("report_2f.md")

            with template_file_path.open("rt") as inpf:
                markdown_template = "".join(inpf.readlines())

            if amplitude_2f_k is None:
                amp = "Amplitudes taken from IMo"
            else:
                amp = amplitude_2f_k

            self.append_to_report(
                markdown_template,
                amplitude_2f=amp,
            )

    @_profile
    def apply_quadratic_nonlin(
        self,
        nl_params: NonLinParams = None,
        user_seed: Union[int, None] = None,
        component: str = "tod",
        append_to_report: bool = False,
        rng_hierarchy: Union[RNGHierarchy, None] = None,
    ):
        """A method to apply non-linearity to the observation.

        This is a wrapper around
        :func:`.apply_quadratic_nonlin_to_observations()` that
        applies non-linearity to a list of :class:`.Observation` instance. Random number generators are obtained from the detector-level layer. As default it uses
        the `dets_random` field of a :class:`.Simulation` object for this.
        """
        if rng_hierarchy is None:
            rng_hierarchy = self.rng_hierarchy
        dets_random = rng_hierarchy.get_detector_level_generators_on_rank(
            self.mpi_comm.rank
        )
        if nl_params is None:
            nl_params = NonLinParams()

        apply_quadratic_nonlin_to_observations(
            observations=self.observations,
            nl_params=nl_params,
            user_seed=user_seed,
            component=component,
            dets_random=dets_random,
        )

        if append_to_report and MPI_COMM_WORLD.rank == 0:
            template_file_path = get_template_file_path("report_quad_nonlin.md")

            with template_file_path.open("rt") as inpf:
                markdown_template = "".join(inpf.readlines())

            if nl_params is None:
                g = "Detector non-linearity factor taken from IMo"
            else:
                g = nl_params

            self.append_to_report(
                markdown_template,
                g=g,
            )

    @_profile
    def add_noise(
        self,
        rng_hierarchy: Union[RNGHierarchy, None] = None,
        user_seed: Union[int, None] = None,
        noise_type: str = "one_over_f",
        component: str = "tod",
        append_to_report: bool = True,
    ):
        """Adds noise to tods.

        This method must be called after having set the instrument,
        the list of detectors to simulate through calls to
        :meth:`.set_instrument` and :meth:`.add_detector`.
        Random number generators are obtained from the detector-level layer. As default it uses
        the `dets_random` field of a :class:`.Simulation` object for this.
        """

        if rng_hierarchy is None:
            rng_hierarchy = self.rng_hierarchy
        dets_random = rng_hierarchy.get_detector_level_generators_on_rank(
            self.mpi_comm.rank
        )

        add_noise_to_observations(
            observations=self.observations,
            noise_type=noise_type,
            dets_random=dets_random,
            user_seed=user_seed,
            component=component,
        )

        if append_to_report and MPI_COMM_WORLD.rank == 0:
            template_file_path = get_template_file_path("report_noise.md")
            with template_file_path.open("rt") as inpf:
                markdown_template = "".join(inpf.readlines())
            self.append_to_report(
                markdown_template,
                noise_type="white + 1/f " if noise_type == "one_over_f" else "white",
            )

    def check_valid_splits(self, detector_splits, time_splits):
        """
        Wrapper around :meth:`litebird_sim.check_valid_splits`. Checks that the splits
        are valid on the observations.
        """
        try:
            check_valid_splits(self.observations, detector_splits, time_splits)
        except ValueError as e:
            raise ValueError(f"Invalid splits:\n{e}")
        except AssertionError as e:
            raise AssertionError(
                f"The splits are not compatible with the observations:\n{e}"
            )

    @_profile
    def make_binned_map_splits(
        self,
        nside: int,
        output_coordinate_system: CoordinateSystem = CoordinateSystem.Galactic,
        components: Union[str, List[str]] = "tod",
        detector_splits: Union[str, List[str]] = "full",
        time_splits: Union[str, List[str]] = "full",
        write_to_disk: bool = True,
        include_inv_covariance: bool = False,
        pointings_dtype=np.float64,
        append_to_report: bool = True,
    ) -> Union[List[str], dict[str, BinnerResult]]:
        """
        Wrapper around :meth:`.make_binned_map` that allows to obtain all the splits from the
        cartesian product of the requested detector and time splits. Here, those can be
        either strings or lists of strings. The method will return a list of filenames
        where the maps have been written to disk (`include_inv_covariance` allows to save
        also the inverse covariance). Alternatively, setting `write_to_disk=False`, it will
        return a dictionary with the results, where the keys are the strings obtained by joining
        the detector and time splits with an underscore.
        """

        if isinstance(components, str):
            components = [components]
        if isinstance(detector_splits, str):
            detector_splits = [detector_splits]
        if isinstance(time_splits, str):
            time_splits = [time_splits]
        if detector_splits != ["full"] or time_splits != ["full"]:
            self.check_valid_splits(detector_splits, time_splits)

        if append_to_report and MPI_COMM_WORLD.rank == 0:
            template_file_path = get_template_file_path("report_binned_map_splits.md")
            with template_file_path.open("rt") as inpf:
                markdown_template = "".join(inpf.readlines())
            self.append_to_report(
                markdown_template,
                time_split=time_splits,
                detector_split=detector_splits,
                nside=nside,
                coord=str(output_coordinate_system),
            )
        if write_to_disk:
            filenames = []
            for ds in detector_splits:
                for ts in time_splits:
                    result = make_binned_map(
                        nside=nside,
                        observations=self.observations,
                        output_coordinate_system=output_coordinate_system,
                        components=components,
                        detector_split=ds,
                        time_split=ts,
                        pointings_dtype=pointings_dtype,
                    )
                    file = f"binned_map_DET{ds}_TIME{ts}.fits"
                    names = ["I", "Q", "U"]
                    result = list(result.__dict__.items())
                    mapp = result.pop(0)[1]
                    inv_cov = result.pop(0)[1]
                    coords = result.pop(0)[1].name
                    del result
                    inv_cov = inv_cov.T[np.tril_indices(3)]
                    inv_cov[[2, 3]] = inv_cov[[3, 2]]
                    inv_cov = list(inv_cov)
                    if include_inv_covariance:
                        names.extend(["II", "IQ", "IU", "QQ", "QU", "UU"])
                        for _ in range(6):
                            mapp = np.append(mapp, inv_cov.pop(0)[None, :], axis=0)
                    filenames.append(
                        self.write_healpix_map(
                            file, mapp, column_names=names, coord=coords
                        )
                    )
            return filenames
        else:
            binned_maps = {}
            for ds in detector_splits:
                for ts in time_splits:
                    binned_maps[f"{ds}_{ts}"] = make_binned_map(
                        nside=nside,
                        observations=self.observations,
                        output_coordinate_system=output_coordinate_system,
                        components=components,
                        detector_split=ds,
                        time_split=ts,
                        pointings_dtype=pointings_dtype,
                    )
        return binned_maps

    @_profile
    def make_binned_map(
        self,
        nside: int,
        output_coordinate_system: CoordinateSystem = CoordinateSystem.Galactic,
        components: Union[str, List[str]] = "tod",
        detector_split: str = "full",
        time_split: str = "full",
        pointings_dtype=np.float64,
        append_to_report: bool = True,
    ) -> BinnerResult:
        """
        Bins the tods of `sim.observations` into maps.
        The syntax mimics the one of :meth:`litebird_sim.make_binned_map`
        """

        if isinstance(components, str):
            components = [components]
        if isinstance(detector_split, list) or isinstance(time_split, list):
            msg = "You must use 'make_binned_map_splits' if you want lists of splits!"
            raise ValueError(msg)
        if detector_split != "full" or time_split != "full":
            self.check_valid_splits(detector_split, time_split)

        if append_to_report and MPI_COMM_WORLD.rank == 0:
            template_file_path = get_template_file_path("report_binned_map.md")
            with template_file_path.open("rt") as inpf:
                markdown_template = "".join(inpf.readlines())
            self.append_to_report(
                markdown_template,
                nside=nside,
                coord=str(output_coordinate_system),
            )

        return make_binned_map(
            nside=nside,
            observations=self.observations,
            output_coordinate_system=output_coordinate_system,
            components=components,
            detector_split=detector_split,
            time_split=time_split,
            pointings_dtype=pointings_dtype,
        )

    def _impose_and_check_full_split(self, detector_splits, time_splits):
        """
        Impose the full split if it is not present in the splits.
        Also, make it the first computed split.
        """
        if "full" not in detector_splits:
            detector_splits.insert(0, "full")
        else:
            detector_splits.remove("full")
            detector_splits.insert(0, "full")
        if "full" not in time_splits:
            time_splits.insert(0, "full")
        else:
            time_splits.remove("full")
            time_splits.insert(0, "full")

    @_profile
    def make_destriped_map_splits(
        self,
        nside: int,
        params: DestriperParameters = DestriperParameters(),
        components: Union[str, List[str]] = "tod",
        detector_splits: Union[str, List[str]] = "full",
        time_splits: Union[str, List[str]] = "full",
        keep_weights: bool = False,
        keep_pixel_idx: bool = False,
        keep_pol_angle_rad: bool = False,
        callback: Any = destriper_log_callback,
        callback_kwargs: Optional[Dict[Any, Any]] = None,
        write_to_disk: bool = True,
        recycle_baselines: bool = False,
        pointings_dtype=np.float64,
        append_to_report: bool = True,
    ) -> Union[List[str], dict[str, DestriperResult]]:
        """
        Wrapper around :meth:`.make_destriped_map` that allows to obtain all the splits from the
        cartesian product of the requested detector and time splits. Here, those can be either
        strings or lists of strings. The method will return a list of filenames where the
        maps have been written to disk (`include_inv_covariance` allows to save also the
        inverse covariance). Alternatively, setting `write_to_disk=False`, it will return a dictionary
        with the results, where the keys are the strings obtained by joining the detector and time
        splits with an underscore.
        """

        if isinstance(components, str):
            components = [components]
        if isinstance(detector_splits, str):
            detector_splits = [detector_splits]
        if isinstance(time_splits, str):
            time_splits = [time_splits]
        if detector_splits != ["full"] or time_splits != ["full"]:
            self.check_valid_splits(detector_splits, time_splits)

        if recycle_baselines:
            self._impose_and_check_full_split(detector_splits, time_splits)

        if write_to_disk:
            filenames = []
            baselines = None
            recycled_convergence = None
            for ds in detector_splits:
                for ts in time_splits:
                    result = make_destriped_map(
                        nside=nside,
                        observations=self.observations,
                        pointings=None,
                        params=params,
                        components=components,
                        detector_split=ds,
                        time_split=ts,
                        baselines_list=baselines,
                        recycled_convergence=recycled_convergence,
                        keep_weights=keep_weights,
                        keep_pixel_idx=keep_pixel_idx,
                        keep_pol_angle_rad=keep_pol_angle_rad,
                        callback=callback,
                        callback_kwargs=callback_kwargs,
                        pointings_dtype=pointings_dtype,
                    )
                    if recycle_baselines and f"{ds}_{ts}" == "full_full":
                        baselines = result.baselines
                        recycled_convergence = result.converged

                    if append_to_report:
                        self._build_and_append_destriped_report(
                            "report_destriper_splits.md", ts, ds, result
                        )

                    dest_file = f"DET{ds}_TIME{ts}_destriper_results.fits"
                    base_file = (
                        f"DET{ds}_TIME{ts}_baselines_mpi{MPI_COMM_WORLD.rank:04d}.fits"
                    )
                    save_destriper_results(
                        result,
                        output_folder=self.base_path,
                        custom_dest_file=dest_file,
                        custom_base_file=base_file,
                    )
                    filenames.append((dest_file, base_file))
            del baselines
            return filenames
        else:
            destriped_maps = {}
            baselines = None
            recycled_convergence = None
            for ds in detector_splits:
                for ts in time_splits:
                    destriped_maps[f"{ds}_{ts}"] = make_destriped_map(
                        nside=nside,
                        observations=self.observations,
                        pointings=None,
                        params=params,
                        components=components,
                        detector_split=ds,
                        time_split=ts,
                        baselines_list=baselines,
                        recycled_convergence=recycled_convergence,
                        keep_weights=keep_weights,
                        keep_pixel_idx=keep_pixel_idx,
                        keep_pol_angle_rad=keep_pol_angle_rad,
                        callback=callback,
                        callback_kwargs=callback_kwargs,
                        pointings_dtype=pointings_dtype,
                    )
                    if recycle_baselines and f"{ds}_{ts}" == "full_full":
                        baselines = destriped_maps[f"{ds}_{ts}"].baselines
                        recycled_convergence = destriped_maps[f"{ds}_{ts}"].converged

                    if append_to_report:
                        self._build_and_append_destriped_report(
                            "report_destriper_splits.md",
                            ts,
                            ds,
                            destriped_maps[f"{ds}_{ts}"],
                        )
            del baselines
        return destriped_maps

    @_profile
    def make_destriped_map(
        self,
        nside: int,
        params: DestriperParameters = DestriperParameters(),
        components: Union[str, List[str]] = "tod",
        detector_split: str = "full",
        time_split: str = "full",
        keep_weights: bool = False,
        keep_pixel_idx: bool = False,
        keep_pol_angle_rad: bool = False,
        callback: Any = destriper_log_callback,
        callback_kwargs: Optional[Dict[Any, Any]] = None,
        pointings_dtype=np.float64,
        append_to_report: bool = True,
    ) -> DestriperResult:
        """
        Bins the tods of `sim.observations` into maps.
        The syntax mimics the one of :meth:`litebird_sim.make_binned_map`
        """

        if isinstance(components, str):
            components = [components]

        if isinstance(detector_split, list) or isinstance(time_split, list):
            msg = (
                "You must use 'make_destriped_map_splits' if you want lists of splits!"
            )
            raise ValueError(msg)
        if detector_split != "full" or time_split != "full":
            self.check_valid_splits(detector_split, time_split)

        results = make_destriped_map(
            nside=nside,
            observations=self.observations,
            pointings=None,
            params=params,
            components=components,
            detector_split=detector_split,
            time_split=time_split,
            keep_weights=keep_weights,
            keep_pixel_idx=keep_pixel_idx,
            keep_pol_angle_rad=keep_pol_angle_rad,
            callback=callback,
            callback_kwargs=callback_kwargs,
            pointings_dtype=pointings_dtype,
        )

        if append_to_report:
            self._build_and_append_destriped_report(
                "report_destriper.md", detector_split, time_split, results
            )

        return results

    def _build_and_append_destriped_report(
        self,
        template_file: str,
        detector_split: str,
        time_split: str,
        results: DestriperResult,
    ):
        template_file_path = get_template_file_path(template_file)
        with template_file_path.open("rt") as inpf:
            markdown_template = "".join(inpf.readlines())

        if results.params.samples_per_baseline is not None:
            fig, ax = plt.subplots()
            ax.set_xlabel("Iteration number")
            ax.set_ylabel("Residual [K]")
            ax.set_title("CG convergence of the destriper")
            ax.semilogy(
                np.arange(len(results.history_of_stopping_factors)),
                results.history_of_stopping_factors,
                "ko-",
            )
            cg_plot_filename = f"destriper-DET{detector_split}-TIME{time_split}-cg-convergence-{uuid4()}.png"

            self.append_to_report(
                detector_split=detector_split,
                time_split=time_split,
                markdown_text=markdown_template,
                results=results,
                history_of_stopping_factors=[
                    float(x) for x in results.history_of_stopping_factors
                ],
                bytes_in_cholesky_matrices=results.nobs_matrix_cholesky.nbytes,
                cg_plot_filename=cg_plot_filename,
                figures=[
                    # Using uuid4() we can have more than one section
                    # about “destriping” in the report
                    (fig, cg_plot_filename),
                ],
            )
        else:
            self.append_to_report(
                detector_split=detector_split,
                time_split=time_split,
                markdown_text=markdown_template,
                results=results,
                bytes_in_cholesky_matrices=results.nobs_matrix_cholesky.nbytes,
            )

    @_profile
    def make_brahmap_gls_map(
        self,
        nside: int,
        components: Union[str, List[str]] = "tod",
        pointing_flag: np.ndarray = None,
        inv_noise_cov_operator=None,
        threshold: float = 1.0e-5,
        pointings_dtype=np.float64,
        gls_params=None,
    ):
        """Wrapper to the GLS map-maker of BrahMap.

<<<<<<< HEAD
        For details, see the low-level interface in :func:`litebird_sim.mapmaking.brahmap_gls`.
=======
        This function allows the users to do the optimal map-making with
        BrahMap. Since BrahMap is seemlessly interfaced with LBS, it allows
        the map-making without storing the TODs on the disk. The function
        needs an inverse noise covariance operator and an object containing
        the GLS parameters as arguments.

        BrahMap offers a variety of noise covariance opeartors, all
        compatible with LBS. Noise covariance operator for white noise, for
        example, can be defined as::

            inv_cov = brahmap.LBSim_InvNoiseCovLO_UnCorr(
                obs = ...,
                inverse_noise_variance = ...,
                dtype = ...,
            )

        The parameters used for GLS can be defined as::

            gls_params = brahmap.LBSimGLSParameters(
                output_coordinate_system = lbs.CoordinateSystem.Galactic,
                return_processed_samples = False,
                solver_type = brahmap.SolverType.IQU,
                use_preconditioner = True,
                preconditioner_threshold = 1.0e-25,
                preconditioner_max_iterations = 100,
                return_hit_map = False,
            )

        For the complete list of available noise covariance operators and
        advance usage, please refer to the BrahMap documentation:
        https://anand-avinash.github.io/BrahMap/

        Parameters
        ----------
        nside : int
            Nside of the output map
        components : str | List[str], optional
            The TOD component to be used for map-making, by default "tod"
        inv_noise_cov_operator : optional
            Inverse noise covariance operator, by default None
        threshold : float, optional
            Threshold parameter to determine the poorly observed pixels, by
            default 1.0e-5
        pointings_dtype : dtype, optional
            dtype to be used for computing pointings on the fly. The
            `pointing_dtype` must be same as the dtype of the TOD; by default
            `np.float64`
        gls_params : LBSimProcessTimeSamples, optional
            An object that encapsulates the parameter of the GLS, including
            PCG threshold and max iteration; by default None

        Returns
        -------
        Union[LBSimGLSResult, tuple[LBSimProcessTimeSamples, LBSimGLSResult]]
            Returns an `LBSimGLSResult` object when
            `gls_params.return_processed_samples = False`. `LBSimGLSResult`
            object encapsulates the output of GLS including the output maps
            and PCG convergence status. The function returns the tuple object
            `(LBSimProcessTimeSamples, LBSimGLSResult)` when
            `gls_params.return_processed_samples = True`.

        Raises
        ------
        ImportError
            Raises `ImportError` when the brahmap package couldn't be imported
>>>>>>> 1e185391
        """
        return make_brahmap_gls_map(
            nside=nside,
            observations=self.observations,
            components=components,
            pointings_flag=pointing_flag,
            inv_noise_cov_operator=inv_noise_cov_operator,
            threshold=threshold,
            pointings_dtype=pointings_dtype,
            gls_params=gls_params,
        )

    @_profile
    def write_observations(
        self,
        subdir_name: Union[None, str] = "tod",
        append_to_report: bool = True,
        *args,
        **kwargs,
    ) -> List[Path]:
        """Write a set of observations as HDF5

        This function is a wrapper to :func:`.write_list_of_observations` that saves
        the observations associated with the simulation to a subdirectory within the
        output path of the simulation. The subdirectory is named `subdir_name`; if
        you want to avoid creating a subdirectory, just pass an empty string or None.

        This function only writes HDF5 for the observations that belong to the current
        MPI process. If you have distributed the observations over several processes,
        you must call this function on each MPI process.

        For a full explanation of the available parameters, see the documentation for
        :func:`.write_list_of_observations`.
        """

        if subdir_name:
            tod_path = self.base_path / subdir_name
            # Ensure that the subdirectory exists
            tod_path.mkdir(exist_ok=True)
        else:
            tod_path = self.base_path

        file_list = write_list_of_observations(
            observations=self.observations, path=tod_path, *args, **kwargs
        )

        if append_to_report:
            self.append_to_report(
                """
    ## TOD files

    {% if file_list %}
    The following files containing Time-Ordered Data (TOD) have been written:

    {% for file in file_list %}
    - {{ file }}
    {% endfor %}
    {% else %}
    No TOD files have been written to disk.
    {% endif %}
    """,
                file_list=file_list,
            )

        return file_list

    @_profile
    def read_observations(
        self,
        path: Union[str, Path] = None,
        subdir_name: Union[None, str] = "tod",
        *args,
        **kwargs,
    ):
        """Read a list of observations from a set of files in a simulation

        This function is a wrapper around the function :func:`.read_list_of_observations`.
        It reads all the HDF5 files that are present in the directory whose name is
        `subdir_name` and is a child of `path`, and it stores them in the
        :class:`.Simulation` object `sim`.

        If `path` is not specified, the default is to use the value of ``sim.base_path``;
        this is meaningful if you are trying to read back HDF5 files that have been saved
        earlier in the same session.
        """
        if path is None:
            path = self.base_path

        obs = read_list_of_observations(
            file_name_list=list((path / subdir_name).glob("**/*.h5")), *args, **kwargs
        )
        self.observations = obs

    @_profile
    def apply_gaindrift(
        self,
        drift_params: GainDriftParams = None,
        user_seed: Union[int, None] = None,
        component: str = "tod",
        append_to_report: bool = True,
        rng_hierarchy: Union[RNGHierarchy, None] = None,
    ):
        """
        Apply gain drift to all observations.

        This method injects gain drift effects into the time-ordered data (TOD)
        of each detector in each observation. The drift model can be either linear
        or thermal, with parameters specified through a `GainDriftParams` object.
        Random number generators are obtained from the detector-level layer. As default it uses
        the `dets_random` field of a :class:`.Simulation` object for this.

        Parameters
        ----------
        drift_params : GainDriftParams, optional
            Parameters defining the drift behavior (linear or thermal). If not
            provided, default values are used.
        user_seed : int, optional
            Optional seed for random generation of drift parameters. If None,
            a default seed may be used.
        component : str
            Name of the TOD component to which gain drift is applied.
        append_to_report : bool
            Whether to include a detailed gain drift configuration summary in
            the final report.
        rng_hierarchy : RNGHierarchy, optional
            RNG hierarchy used to generate per-detector drift noise. If not
            provided, defaults to `self.rng_hierarchy`.

        Raises
        ------
        RuntimeError
            If no observations are defined or instrument is not properly configured.
        """
        if rng_hierarchy is None:
            rng_hierarchy = self.rng_hierarchy
        dets_random = rng_hierarchy.get_detector_level_generators_on_rank(
            self.mpi_comm.rank
        )
        if drift_params is None:
            drift_params = GainDriftParams()

        apply_gaindrift_to_observations(
            observations=self.observations,
            drift_params=drift_params,
            user_seed=user_seed,
            component=component,
            dets_random=dets_random,
        )

        if append_to_report and MPI_COMM_WORLD.rank == 0:
            dictionary = {
                "sampling_dist": "Gaussian" if drift_params.sampling_dist else "Uniform"
            }

            if drift_params.drift_type == GainDriftType.LINEAR_GAIN:
                dictionary["drift_type"] = "Linear"
                dictionary["linear_drift"] = True
                dictionary["calibration_period_sec"] = (
                    drift_params.calibration_period_sec
                )

            elif drift_params.drift_type == GainDriftType.THERMAL_GAIN:
                dictionary["drift_type"] = "Thermal"
                dictionary["thermal_drift"] = True

                keys_to_get = [
                    "sigma_drift",
                    "focalplane_group",
                    "oversample",
                    "fknee_drift_mHz",
                    "alpha_drift",
                    "detector_mismatch",
                    "thermal_fluctuation_amplitude_K",
                    "focalplane_Tbath_K",
                    "sampling_uniform_low",
                    "sampling_uniform_high",
                    "sampling_gaussian_loc",
                    "sampling_gaussian_scale",
                ]

                for key in keys_to_get:
                    dictionary[key] = getattr(drift_params, key)

            template_file_path = get_template_file_path("report_gaindrift.md")
            with template_file_path.open("rt") as inpf:
                markdown_template = "".join(inpf.readlines())
            self.append_to_report(
                markdown_text=markdown_template,
                component=component,
                user_seed=user_seed,
                **dictionary,
            )<|MERGE_RESOLUTION|>--- conflicted
+++ resolved
@@ -2322,75 +2322,7 @@
     ):
         """Wrapper to the GLS map-maker of BrahMap.
 
-<<<<<<< HEAD
         For details, see the low-level interface in :func:`litebird_sim.mapmaking.brahmap_gls`.
-=======
-        This function allows the users to do the optimal map-making with
-        BrahMap. Since BrahMap is seemlessly interfaced with LBS, it allows
-        the map-making without storing the TODs on the disk. The function
-        needs an inverse noise covariance operator and an object containing
-        the GLS parameters as arguments.
-
-        BrahMap offers a variety of noise covariance opeartors, all
-        compatible with LBS. Noise covariance operator for white noise, for
-        example, can be defined as::
-
-            inv_cov = brahmap.LBSim_InvNoiseCovLO_UnCorr(
-                obs = ...,
-                inverse_noise_variance = ...,
-                dtype = ...,
-            )
-
-        The parameters used for GLS can be defined as::
-
-            gls_params = brahmap.LBSimGLSParameters(
-                output_coordinate_system = lbs.CoordinateSystem.Galactic,
-                return_processed_samples = False,
-                solver_type = brahmap.SolverType.IQU,
-                use_preconditioner = True,
-                preconditioner_threshold = 1.0e-25,
-                preconditioner_max_iterations = 100,
-                return_hit_map = False,
-            )
-
-        For the complete list of available noise covariance operators and
-        advance usage, please refer to the BrahMap documentation:
-        https://anand-avinash.github.io/BrahMap/
-
-        Parameters
-        ----------
-        nside : int
-            Nside of the output map
-        components : str | List[str], optional
-            The TOD component to be used for map-making, by default "tod"
-        inv_noise_cov_operator : optional
-            Inverse noise covariance operator, by default None
-        threshold : float, optional
-            Threshold parameter to determine the poorly observed pixels, by
-            default 1.0e-5
-        pointings_dtype : dtype, optional
-            dtype to be used for computing pointings on the fly. The
-            `pointing_dtype` must be same as the dtype of the TOD; by default
-            `np.float64`
-        gls_params : LBSimProcessTimeSamples, optional
-            An object that encapsulates the parameter of the GLS, including
-            PCG threshold and max iteration; by default None
-
-        Returns
-        -------
-        Union[LBSimGLSResult, tuple[LBSimProcessTimeSamples, LBSimGLSResult]]
-            Returns an `LBSimGLSResult` object when
-            `gls_params.return_processed_samples = False`. `LBSimGLSResult`
-            object encapsulates the output of GLS including the output maps
-            and PCG convergence status. The function returns the tuple object
-            `(LBSimProcessTimeSamples, LBSimGLSResult)` when
-            `gls_params.return_processed_samples = True`.
-
-        Raises
-        ------
-        ImportError
-            Raises `ImportError` when the brahmap package couldn't be imported
->>>>>>> 1e185391
         """
         return make_brahmap_gls_map(
             nside=nside,
