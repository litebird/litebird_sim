--- conflicted
+++ resolved
@@ -273,11 +273,7 @@
             return
 
         if not self.base_path:
-<<<<<<< HEAD
-            self.base_path = Path(sim_params.get("base_path", None))
-=======
             self.base_path = Path(sim_params.get("base_path", Path()))
->>>>>>> a754980e
 
         if not self.start_time:
             from datetime import date, datetime
