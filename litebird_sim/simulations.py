# -*- encoding: utf-8 -*-

import codecs
from collections import namedtuple
from datetime import datetime
import logging as log
import os
import subprocess
from typing import List, Tuple, Union, Dict, Any
from pathlib import Path
from shutil import copyfile, copytree, SameFileError

from .distribute import distribute_evenly, distribute_optimally
from .healpix import write_healpix_map_to_file
from .imo.imo import Imo
from .mpi import MPI_COMM_WORLD
from .observations import Observation
from .version import (
    __version__ as litebird_sim_version,
    __author__ as litebird_sim_author,
)

import astropy.time
import markdown
import jinja2
import tomlkit

from markdown_katex import KatexExtension

from .scanning import ScanningStrategy, SpinningScanningStrategy


OutputFileRecord = namedtuple("OutputFileRecord", ["path", "description"])


def _tomlkit_to_popo(d):
    from datetime import date, time, datetime

    # This is a fix to issue
    # https://github.com/sdispater/tomlkit/issues/43. It converts an
    # object returned by tomlkit into a list of Plain Old Python
    # Objects (POPOs).
    try:
        # Tomlkit's dictionaries, booleans, dates have a "value" field
        # that returns a POPO
        result = getattr(d, "value")
    except AttributeError:
        result = d

    if isinstance(result, list):
        result = [_tomlkit_to_popo(x) for x in result]
    elif isinstance(result, dict):
        result = {
            _tomlkit_to_popo(key): _tomlkit_to_popo(val) for key, val in result.items()
        }
    elif isinstance(result, tomlkit.items.DateTime):
        result = datetime(
            result.year,
            result.month,
            result.day,
            result.hour,
            result.minute,
            result.second,
            tzinfo=result.tzinfo,
        )
    elif isinstance(result, tomlkit.items.Date):
        result = date(result.year, result.month, result.day)
    elif isinstance(result, tomlkit.items.Time):
        result = time(result.hour, result.minute, result.second)
    elif isinstance(result, tomlkit.items.Integer):
        result = int(result)
    elif isinstance(result, tomlkit.items.Float):
        result = float(result)
    elif isinstance(result, tomlkit.items.String):
        result = str(result)
    elif isinstance(result, tomlkit.items.Bool):
        result = bool(result)

    return result


def get_template_file_path(filename: Union[str, Path]) -> Path:
    """Return a Path object pointing to the full path of a template file.

    Template files are used by the framework to produce automatic
    reports. They are produced using template files, which usually
    reside in the ``templates`` subfolder of the main repository.

    Given a filename (e.g., ``report_header.md``), this function
    returns a full, absolute path to the file within the ``templates``
    folder of the ``litebird_sim`` source code.
    """
    return Path(__file__).parent / ".." / "templates" / filename


class Simulation:
    """A container object for running simulations

    This is the most important class in the Litebird_sim framework. It
    initializes an output directory that will contain all the products
    of a simulation and will handle the generation of reports and
    writing of output files.

    Be sure to call :py:meth:`Simulation.flush` when the simulation is
    completed. This ensures that all the information are saved to disk
    before the completion of your script.

    You can access the fields `base_path`, `name`, `mpi_comm`, and
    `description` in the `Simulation` object::

        sim = litebird_sim.Simulation(name="My simulation")
        print(f"Running {sim.name}, saving results in {sim.base_path}")

    The member variable `observations` is a list of
    :class:`.Observation` objects, which is initialized by the methods
    :meth:`.create_observations` (when ``distribute=True``) and
    :meth:`.distribute_workload`.

    This class keeps track of any output file saved in `base_path`
    through the member variable `self.list_of_outputs`. This is a list
    of objects of type :py:meth:`OutputFileRecord`, which are 2-tuples
    of the form ``(path, description)``, where ``path`` is a
    ``pathlib.Path`` object and ``description`` is a `str` object::

        for curpath, curdescr in sim.list_of_outputs:
            print(f"{curpath}: {curdescr}")

    When pointing information is needed, you can call the method
    :meth:`.Simulation.generate_spin2ecl_quaternions`, which
    initializes the members `pointing_freq_hz` and
    `spin2ecliptic_quats`; these members are used by functions like
    :meth:`.Observation.get_pointings`.

    Args:

        base_path (str or `pathlib.Path`): the folder that will
            contain the output. If this folder does not exist and the
            user has sufficient rights, it will be created.

        name (str): a string identifying the simulation. This will
            be used in the reports.

        mpi_comm: either `None` (do not use MPI) or a MPI communicator
            object, like `mpi4py.MPI.COMM_WORLD`.

        description (str): a (possibly long) description of the
            simulation, to be put in the report saved in `base_path`).

        start_time (float or ``astropy.time.Time``): the start time of
            the simulation. It can be either an arbitrary
            floating-point number (e.g., 0) or an
            ``astropy.time.Time`` instance; in the latter case, this
            triggers a more precise (and slower) computation of
            pointing information.

        duration_s (float): Number of seconds the simulation should
            last.

        imo (:class:`.Imo`): an instance of the :class:`.Imo` class

        parameter_file (str or `pathlib.Path`): path to a TOML file
            that contains the parameters for the simulation. This file
            will be copied into `base_path`, and its contents will be
            read into the field `parameters` (a Python dictionary).
    """

    def __init__(
        self,
        base_path=Path(),
        name=None,
        mpi_comm=MPI_COMM_WORLD,
        description="",
        start_time=None,
        duration_s=None,
        imo=None,
        parameter_file=None,
        parameters=None,
    ):
        self.base_path = Path(base_path)
        self.name = name

        self.mpi_comm = mpi_comm

        self.observations = []

        self.start_time = start_time
        self.duration_s = duration_s

        self.spin2ecliptic_quats = None

        self.description = description

        if imo:
            self.imo = imo
        else:
            # TODO: read where to read the IMO from some parameter file
            self.imo = Imo()

        assert not (parameter_file and parameters), (
            "you cannot use parameter_file and parameters together "
            + "when constructing a litebird_sim.Simulation object"
        )

        if parameter_file:
            self.parameter_file = Path(parameter_file)

            # Copy the parameter file to the output directory only if
            # it is not already there (this might happen if you did
            # not specify `base_path`, as the default for `base_path`
            # is the current working directory)
            dest_param_file = (self.base_path / self.parameter_file.name).resolve()
            try:
                copyfile(src=self.parameter_file, dst=dest_param_file)
            except SameFileError:
                pass

            with self.parameter_file.open("rt") as inpf:
                param_file_contents = "".join(inpf.readlines())

            self.parameters = _tomlkit_to_popo(tomlkit.parse(param_file_contents))
        else:
            self.parameter_file = None
            self.parameters = parameters

        # Create any parent folder, and don't complain if the folder
        # already exists
        self.base_path.mkdir(parents=True, exist_ok=True)

        self.list_of_outputs = []  # type: List[OutputFileRecord]

        self.report = ""

        # Add an header to the report
        template_file_path = get_template_file_path("report_header.md")
        with template_file_path.open("rt") as inpf:
            markdown_template = "".join(inpf.readlines())
        self.append_to_report(
            markdown_template,
            name=name if (name and (name != "")) else "<Untitled>",
            description=description,
            start_time=start_time.to_datetime()
            if isinstance(start_time, astropy.time.Time)
            else start_time,
            duration_s=duration_s,
        )

        self._initialize_logging()

    def _initialize_logging(self):
        if self.mpi_comm:
            mpi_rank = self.mpi_comm.rank
            log_format = "[%(asctime)s %(levelname)s MPI#{0:04d}] %(message)s".format(
                mpi_rank
            )
        else:
            mpi_rank = 0
            log_format = "[%(asctime)s %(levelname)s] %(message)s"

        if "LOG_DEBUG" in os.environ:
            log_level = log.DEBUG
        else:
            log_level = log.INFO

        if "LOG_ALL_MPI" in os.environ:
            log.basicConfig(level=log_level, format=log_format)
        else:
            if mpi_rank == 0:
                log.basicConfig(level=log_level, format=log_format)
            else:
                log.basicConfig(level=log.CRITICAL, format=log_format)

    def write_healpix_map(self, filename: str, pixels, **kwargs,) -> str:
        """Save a Healpix map in the output folder

        Args:

            filename (``str`` or ``pathlib.Path``): Name of the
                file. It must be a relative path, but it can include
                subdirectories.

            pixels: array containing the pixels, or list of arrays if
                you want to save several maps into the same FITS table
                (e.g., I, Q, U components)

        Return:

            A `pathlib.Path` object containing the full path of the
            FITS file that has been saved.

        Example::

          import numpy as np

          sim = Simulation(base_path="/storage/litebird/mysim")
          pixels = np.zeros(12)
          sim.write_healpix_map("zero_map.fits.gz", pixels)

        This method saves an Healpix map into a FITS files that is
        written into the output folder for the simulation.

        """
        filename = self.base_path / Path(filename)
        write_healpix_map_to_file(
            filename=filename, pixels=pixels, **kwargs,
        )

        self.list_of_outputs.append(
            OutputFileRecord(path=filename, description="Healpix map")
        )

        return filename

    def append_to_report(
        self, markdown_text: str, figures: List[Tuple[Any, str]] = [], **kwargs
    ):
        """Append text and figures to the simulation report

        Args:

            markdown_text (str): text to be appended to the report.

            figures (list of 2-tuples): list of Matplotlib figures to
                be saved in the report. Each tuple must contain one
                figure and one filename. The figures will be saved
                using the specified file name in the output
                directory. The file name must match the one used as
                reference in the Markdown text.

            kwargs: any other keyword argument will be used to expand
                the text `markdown_text` using the `Jinja2 library
                <https://palletsprojects.com/p/jinja/>`_ library.

        A Simulation class can generate reports in Markdown
        format. Use this function to add some text to the report,
        possibly including figures.

        It is possible to use objects other than Matplotlib
        figures. The only method this function calls is `savefig`,
        with no arguments.

        Images are saved immediately during the call, but the text
        will be written to disk only when
        :py:meth:`~litebird_sim.simulation.Simulation.flush` is called.

        You can put LaTeX formulae in the text, using ``$`...`$``
        for inline equations and the `math` tag in fenced text for
        displayed equations.

        """

        template = jinja2.Template(markdown_text)
        expanded_text = template.render(**kwargs)
        self.report += expanded_text

        for curfig, curfilename in figures:
            curpath = self.base_path / curfilename
            curfig.savefig(curpath)
            self.list_of_outputs.append(
                OutputFileRecord(path=curpath, description="Figure")
            )

    def _fill_dictionary_with_imo_information(self, dictionary: Dict[str, Any]):
        # Fill the variable "dictionary" with information about the
        # objects retrieved from the IMO. This is used when producing
        # the final report for a simulation
        if not self.imo:
            return

        entities = [
            self.imo.query_entity(x, track=False)
            for x in self.imo.get_queried_entities()
        ]
        quantities = [
            self.imo.query_quantity(x, track=False)
            for x in self.imo.get_queried_quantities()
        ]
        data_files = [
            self.imo.query_data_file(x, track=False)
            for x in self.imo.get_queried_data_files()
        ]
        warnings = []

        # Check if there are newer versions of the data files used in the simulation
        for cur_data_file in data_files:
            data_files = self.imo.get_list_of_data_files(
                cur_data_file.quantity, track=False
            )
            if not data_files:
                continue

            if data_files[-1].uuid != cur_data_file.uuid:
                warnings.append((cur_data_file, data_files[-1]))

        if (not entities) and (not quantities) and (not data_files):
            return

        dictionary["entities"] = entities
        dictionary["quantities"] = quantities
        dictionary["data_files"] = data_files
        dictionary["warnings"] = warnings

    def _fill_dictionary_with_code_status(self, dictionary):
        # Fill the variable "dictionary" with information about the
        # status of the "litebird_sim" code (which version is it? was
        # it patched? etc.) It is used when producing the final report
        # for a simulation
        dictionary["litebird_sim_version"] = litebird_sim_version
        dictionary["litebird_sim_author"] = litebird_sim_author

        # Retrieve information about the last git commit
        try:
            proc = subprocess.run(
                ["git", "log", "-1", "--format=format:%h%n%H%n%s%n%an"],
                capture_output=True,
                encoding="utf-8",
            )

            (
                short_commit_hash,
                commit_hash,
                commit_message,
                author,
            ) = proc.stdout.strip().split("\n")

            dictionary["short_commit_hash"] = short_commit_hash
            dictionary["commit_hash"] = commit_hash
            dictionary["author"] = author
            dictionary["commit_message"] = commit_message

            # Retrieve information about changes in the code since the last commit
            proc = subprocess.run(
                ["git", "diff", "--no-color", "--exit-code"],
                capture_output=True,
                encoding="utf-8",
            )

            if proc.returncode != 0:
                dictionary["code_diff"] = proc.stdout.strip()

        except FileNotFoundError:
            # Git is not installed, so ignore the error and continue
            pass
        except Exception as e:
            log.warning(
                f"unable to save information about latest git commit in the report: {e}"
            )

    def flush(self):
        """Terminate a simulation.

        This function must be called when a simulation is complete. It
        will save pending data to the output directory.

        It returns a `Path` object pointing to the HTML file that has
        been saved in the directory pointed by ``self.base_path``.

        """

        dictionary = {"datetime": datetime.now().strftime("%Y-%m-%d %H:%M:%S")}
        self._fill_dictionary_with_imo_information(dictionary)
        self._fill_dictionary_with_code_status(dictionary)

        template_file_path = get_template_file_path("report_appendix.md")
        with template_file_path.open("rt") as inpf:
            markdown_template = "".join(inpf.readlines())
        self.append_to_report(
            markdown_template, **dictionary,
        )

        # Expand the markdown text using Jinja2
        with codecs.open(self.base_path / "report.md", "w", encoding="utf-8") as outf:
            outf.write(self.report)

        # Now generate an HTML file from Markdown.

        # Please keep these in alphabetic order, so we can detect duplicates!
        md_extensions = [
            KatexExtension(),
            "fenced_code",
            "sane_lists",
            "smarty",
            "tables",
        ]
        html = markdown.markdown(self.report, extensions=md_extensions)

        static_path = Path(__file__).parent / ".." / "static"
        with codecs.open(static_path / "report_template.html") as inpf:
            html_full_report = jinja2.Template(inpf.read()).render(
                name=self.name, html=html
            )

        # Copy all the files in static/
        static_files_to_copy = ["sakura.css"]
        for curitem in static_files_to_copy:
            source = static_path / curitem
            if source.is_dir():
                copytree(src=source, dst=self.base_path)
            else:
                copyfile(src=source, dst=self.base_path / curitem)

        # Finally, write down the full HTML report
        html_report_path = self.base_path / "report.html"
        with codecs.open(html_report_path, "w", encoding="utf-8",) as outf:
            outf.write(html_full_report)

<<<<<<< HEAD
        return html_report_path
=======
        return html_report_path

    def create_observations(
        self,
        detectors: List[Detector],
        num_of_obs_per_detector: int = 1,
        distribute=True,
    ):
        "Create a set of Observation objects"

        assert (
            self.start_time is not None
        ), "you must set start_time when creating the Simulation object"
        assert isinstance(
            self.duration_s, float
        ), "you must set duration_s when creating the Simulation object"

        observations = []

        duration_s = self.duration_s  # Cache the value to a local variable
        for detidx, cur_det in enumerate(detectors):
            cur_sampfreq_hz = cur_det.sampling_rate_hz
            num_of_samples = cur_sampfreq_hz * duration_s
            samples_per_obs = distribute_evenly(num_of_samples, num_of_obs_per_detector)

            cur_time = self.start_time

            for cur_obs_idx in range(num_of_obs_per_detector):
                nsamples = samples_per_obs[cur_obs_idx].num_of_elements
                cur_obs = Observation(
                    detector=cur_det,
                    start_time=cur_time,
                    sampling_rate_hz=cur_sampfreq_hz,
                    nsamples=nsamples,
                )
                observations.append(cur_obs)

                time_span = nsamples / cur_sampfreq_hz
                if isinstance(self.start_time, astropy.time.Time):
                    time_span = astropy.time.TimeDelta(time_span, format="sec")

                cur_time += time_span

        if distribute:
            self.distribute_workload(observations)
        else:
            self.observations = observations

        return observations

    def distribute_workload(self, observations: List[Observation]):
        if self.mpi_comm.size == 1:
            self.observations = observations
            return

        cur_rank = self.mpi_comm.rank
        span = distribute_optimally(
            elements=observations,
            num_of_groups=self.mpi_comm.size,
            weight_fn=lambda obs: obs.nsamples,
        )[cur_rank]

        self.observations = observations[
            span.start_idx : (span.start_idx + span.num_of_elements)
        ]

    def generate_spin2ecl_quaternions(
        self,
        scanning_strategy: Union[None, ScanningStrategy] = None,
        imo_url: Union[None, str] = None,
        delta_time_s: float = 60.0,
    ):
        """Simulate the motion of the spacecraft in free space

        This method computes the quaternions that encode the evolution
        of the spacecraft's orientation in time, assuming the scanning
        strategy described in the parameter `scanning_strategy` (an
        object of a class derived by :class:`.ScanningStrategy`; most
        likely, you want to use :class:`SpinningScanningStrategy`).

        You can choose to use the `imo_url` parameter instead of
        `scanning_strategy`: in this case, it will be assumed that you
        want to simulate a nominal, spinning scanning strategy, and
        the object in the IMO with address `imo_url` (e.g.,
        ``/releases/v1.0/satellite/scanning_parameters/``) describing
        the parameters of the scanning strategy will be loaded. In
        this case, a :class:`SpinningScanningStrategy` object will be
        created automatically.

        The parameter `delta_time_s` specifies how often should
        quaternions be computed; see
        :meth:`.ScanningStrategy.generate_spin2ecl_quaternions` for
        more information.

        """
        assert not (scanning_strategy and imo_url), (
            "you must either specify scanning_strategy or imo_url (but not"
            "the two together) when calling Simulation.generate_spin2ecl_quaternions"
        )

        if not scanning_strategy:
            if not imo_url:
                imo_url = "/releases/v1.0/satellite/scanning_parameters/"

            scanning_strategy = SpinningScanningStrategy.from_imo(
                imo=self.imo, url=imo_url
            )

        # TODO: if MPI is enabled, we should probably parallelize this call
        self.spin2ecliptic_quats = scanning_strategy.generate_spin2ecl_quaternions(
            start_time=self.start_time,
            time_span_s=self.duration_s,
            delta_time_s=delta_time_s,
        )
        quat_memory_size_bytes = self.spin2ecliptic_quats.nbytes()

        if self.mpi_comm.rank == 0:
            template_file_path = get_template_file_path("report_generate_pointings.md")
            with template_file_path.open("rt") as inpf:
                markdown_template = "".join(inpf.readlines())
            self.append_to_report(
                markdown_template,
                num_of_obs=len(self.observations),
                delta_time_s=delta_time_s,
                quat_memory_size_bytes=quat_memory_size_bytes,
            )
>>>>>>> e3dee738
<|MERGE_RESOLUTION|>--- conflicted
+++ resolved
@@ -10,6 +10,7 @@
 from pathlib import Path
 from shutil import copyfile, copytree, SameFileError
 
+from .detectors import Detector
 from .distribute import distribute_evenly, distribute_optimally
 from .healpix import write_healpix_map_to_file
 from .imo.imo import Imo
@@ -503,9 +504,6 @@
         with codecs.open(html_report_path, "w", encoding="utf-8",) as outf:
             outf.write(html_full_report)
 
-<<<<<<< HEAD
-        return html_report_path
-=======
         return html_report_path
 
     def create_observations(
@@ -513,6 +511,7 @@
         detectors: List[Detector],
         num_of_obs_per_detector: int = 1,
         distribute=True,
+        n_blocks_det=1, n_blocks_time=1, root=0
     ):
         "Create a set of Observation objects"
 
@@ -526,28 +525,30 @@
         observations = []
 
         duration_s = self.duration_s  # Cache the value to a local variable
-        for detidx, cur_det in enumerate(detectors):
-            cur_sampfreq_hz = cur_det.sampling_rate_hz
-            num_of_samples = cur_sampfreq_hz * duration_s
-            samples_per_obs = distribute_evenly(num_of_samples, num_of_obs_per_detector)
-
-            cur_time = self.start_time
-
-            for cur_obs_idx in range(num_of_obs_per_detector):
-                nsamples = samples_per_obs[cur_obs_idx].num_of_elements
-                cur_obs = Observation(
-                    detector=cur_det,
-                    start_time=cur_time,
-                    sampling_rate_hz=cur_sampfreq_hz,
-                    nsamples=nsamples,
-                )
-                observations.append(cur_obs)
-
-                time_span = nsamples / cur_sampfreq_hz
-                if isinstance(self.start_time, astropy.time.Time):
-                    time_span = astropy.time.TimeDelta(time_span, format="sec")
-
-                cur_time += time_span
+        cur_sampfreq_hz = detectors[0].sampling_rate_hz
+        detectors = [d.to_dict() for d in detectors]
+        num_of_samples = cur_sampfreq_hz * duration_s
+        samples_per_obs = distribute_evenly(num_of_samples, num_of_obs_per_detector)
+
+        cur_time = self.start_time
+
+        for cur_obs_idx in range(num_of_obs_per_detector):
+            nsamples = samples_per_obs[cur_obs_idx].num_of_elements
+            cur_obs = Observation(
+                detectors=detectors,
+                start_time=cur_time,
+                sampling_rate_hz=cur_sampfreq_hz,
+                n_samples=nsamples,
+                n_blocks_det=n_blocks_det, n_blocks_time=n_blocks_time,
+                comm=self.mpi_comm, root=0
+            )
+            observations.append(cur_obs)
+
+            time_span = nsamples / cur_sampfreq_hz
+            if isinstance(self.start_time, astropy.time.Time):
+                time_span = astropy.time.TimeDelta(time_span, format="sec")
+
+            cur_time += time_span
 
         if distribute:
             self.distribute_workload(observations)
@@ -631,5 +632,4 @@
                 num_of_obs=len(self.observations),
                 delta_time_s=delta_time_s,
                 quat_memory_size_bytes=quat_memory_size_bytes,
-            )
->>>>>>> e3dee738
+            )