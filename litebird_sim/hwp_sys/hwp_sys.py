# -*- encoding: utf-8 -*-
import litebird_sim as lbs
from numba import njit
import numpy as np
import healpy as hp
from astropy import constants as const
from astropy.cosmology import Planck18 as cosmo
from litebird_sim import mpi
from typing import Union, List
from ..mbs.mbs import MbsParameters
from ..detectors import FreqChannelInfo
from ..observations import Observation
from .bandpass_template_module import bandpass_profile
from ..coordinates import rotate_coordinates_e2g, CoordinateSystem

COND_THRESHOLD = 1e10


def _dBodTrj(nu):
    return 2 * const.k_B.value * nu * nu * 1e18 / const.c.value / const.c.value


def _dBodTth(nu):
    x = const.h.value * nu * 1e9 / const.k_B.value / cosmo.Tcmb0.value
    ex = np.exp(x)
    exm1 = ex - 1.0e0
    return (
        2
        * const.h.value
        * nu
        * nu
        * nu
        * 1e27
        / const.c.value
        / const.c.value
        / exm1
        / exm1
        * ex
        * x
        / cosmo.Tcmb0.value
    )


@njit
def compute_polang_from_detquat(quat):
    if quat[2] == 0:
        polang = 0
    else:
        polang = 2 * np.arctan2(
            np.sqrt(quat[0] ** 2 + quat[1] ** 2 + quat[2] ** 2), quat[3]
        )
        if quat[2] < 0:
            polang = -polang

    return polang


def JonesToMueller(jones):
    """
    Converts a Jones matrix to a Mueller matrix.
    The Jones matrix is assumed to be a 2x2 complex matrix (np.array).
    The Mueller matrix is a 4x4 real matrix.
    Credits to Yuki Sakurai for the function.
    """

    # Pauli matrix basis
    pauli_basis = np.array(
        object=[
            [[1, 0], [0, 1]],  # Identity matrix
            [[1, 0], [0, -1]],  # Pauli matrix z
            [[0, 1], [1, 0]],  # Pauli matrix x
            [[0, -1j], [1j, 0]],  # Pauli matrix y
        ],
        dtype=complex,
    )

    # Mueller matrix is M_ij = 1/2 * Tr(pauli[i] * J * pauli[j] * J^dagger)
    mueller = np.zeros((4, 4), dtype=float)

    for i in range(4):
        for j in range(4):
            Mij = 0.5 * np.trace(
                np.dot(
                    pauli_basis[i],
                    np.dot(jones, np.dot(pauli_basis[j], np.conjugate(jones).T)),
                )
            )
            # Sanity check to ensure the formula operates correctly and
            # does not yield any imaginary components.
            # Mueller-matrix elements should be real.
            if np.imag(Mij) > 1e-9:
                print("Discarding the unnecessary imaginary part!")

            mueller[i, j] += np.real(Mij)
    return mueller


def get_mueller_from_jones(h1, h2, z1, z2, beta):
    """
    Converts the (frequency-dependent) input Jones matrix to a Mueller matrix.
    Returns Mueller matrix (3x3xNfreq), V-mode related terms are discarded,
    given the assumption of vanishing circular polarization.

    Inputs: h1, h2, z1, z2, beta (i.e. systematics of the HWP, not the full Jones matrix)
    Returns: mII, mQI, mUI, mIQ, mIU, mQQ, mUU, mUQ, mQU (single/multi-frequency
    Mueller matrix terms)
    """

    # Convert inputs to numpy arrays
    h1, h2, z1, z2, beta = np.atleast_1d(h1, h2, z1, z2, beta)

    # Check if input arrays are of the same length
    # map returns an iterator that contains the length of each parameter
    # The set() function creates a set from the iterator obtained in the previous step
    # and remove eventual duplicates: if the length of the set is greater than 1,
    # it means that the input arrays have different lengths.
    if len(set(map(len, (h1, h2, z1, z2, beta)))) > 1:
        raise ValueError("Input arrays must have the same length.")

    if len(h1) == 1:
        # Single frequency case
        Mueller = np.zeros((4, 4))
        jones_1d = np.array(
            [[1 + h1[0], z1[0]], [z2[0], -(1 + h2[0]) * np.exp(1j * beta[0])]]
        )
        Mueller[:, :] += JonesToMueller(jones_1d)
        mII, mQI, mUI, mIQ, mIU, mQQ, mUU, mUQ, mQU = (
            Mueller[0, 0],
            Mueller[1, 0],
            Mueller[2, 0],
            Mueller[0, 1],
            Mueller[0, 2],
            Mueller[1, 1],
            Mueller[2, 2],
            Mueller[2, 1],
            Mueller[1, 2],
        )
    else:
        # Frequency-dependent case
        Mueller = np.zeros((4, 4, len(h1)))
        for i in range(len(h1)):
            jones_1d = np.array(
                [[1 + h1[i], z1[i]], [z2[i], -(1 + h2[i]) * np.exp(1j * beta[i])]]
            )
            Mueller[:, :, i] += JonesToMueller(jones_1d)
        mII, mQI, mUI, mIQ, mIU, mQQ, mUU, mUQ, mQU = (
            Mueller[0, 0, :],
            Mueller[1, 0, :],
            Mueller[2, 0, :],
            Mueller[0, 1, :],
            Mueller[0, 2, :],
            Mueller[1, 1, :],
            Mueller[2, 2, :],
            Mueller[2, 1, :],
            Mueller[1, 2, :],
        )

    return mII, mQI, mUI, mIQ, mIU, mQQ, mUU, mUQ, mQU


@njit
def compute_Tterm_for_one_sample(mII, mQI, mUI, c2ThXi, s2ThXi):
    Tterm = 0.5 * (mII + mQI * c2ThXi - mUI * s2ThXi)
    return Tterm


@njit
def compute_Qterm_for_one_sample(
    mIQ, mQQ, mUU, mIU, mUQ, mQU, c2ThPs, c2PsXi, c4Th, s2ThPs, s2PsXi, s4Th
):
    Qterm = 0.25 * (
        2 * mIQ * c2ThPs
        + (mQQ + mUU) * c2PsXi
        + (mQQ - mUU) * c4Th
        - 2 * mIU * s2ThPs
        + (mUQ - mQU) * s2PsXi
        - (mQU + mUQ) * s4Th
    )
    return Qterm


@njit
def compute_Uterm_for_one_sample(
    mIU, mQU, mUQ, mIQ, mQQ, mUU, c2ThPs, c2PsXi, c4Th, s2ThPs, s2PsXi, s4Th
):
    Uterm = 0.25 * (
        2 * mIU * c2ThPs
        + (mQU - mUQ) * c2PsXi
        + (mQU + mUQ) * c4Th
        + 2 * mIQ * s2ThPs
        + (mQQ + mUU) * s2PsXi
        + (mQQ - mUU) * s4Th
    )
    return Uterm


@njit
def compute_signal_for_one_sample(
    T,
    Q,
    U,
    mII,
    mQI,
    mUI,
    mIQ,
    mIU,
    mQQ,
    mUU,
    mUQ,
    mQU,
    c2ThPs,
    s2ThPs,
    c2PsXi,
    s2PsXi,
    c2ThXi,
    s2ThXi,
    c4Th,
    s4Th,
):
    """Bolometric equation, tod filling for a single (time) sample"""
    d = T * compute_Tterm_for_one_sample(mII, mQI, mUI, c2ThXi, s2ThXi)

    d += Q * compute_Qterm_for_one_sample(
        mIQ, mQQ, mUU, mIU, mUQ, mQU, c2ThPs, c2PsXi, c4Th, s2ThPs, s2PsXi, s4Th
    )

    d += U * compute_Uterm_for_one_sample(
        mIU, mQU, mUQ, mIQ, mQQ, mUU, c2ThPs, c2PsXi, c4Th, s2ThPs, s2PsXi, s4Th
    )

    return d


@njit
def compute_signal_for_one_detector(
    tod_det,
    mII,
    mQI,
    mUI,
    mIQ,
    mIU,
    mQQ,
    mUU,
    mUQ,
    mQU,
    pixel_ind,
    theta,
    psi,
    xi,
    maps,
):
    """
    Single-frequency case: compute the signal for a single detector,
    looping over (time) samples,
    """
    for i in range(len(tod_det)):
        tod_det[i] += compute_signal_for_one_sample(
            T=maps[0, pixel_ind[i]],
            Q=maps[1, pixel_ind[i]],
            U=maps[2, pixel_ind[i]],
            mII=mII,
            mQI=mQI,
            mUI=mUI,
            mIQ=mIQ,
            mIU=mIU,
            mQQ=mQQ,
            mUU=mUU,
            mUQ=mUQ,
            mQU=mQU,
            c2ThPs=np.cos(2 * theta[i] + 2 * psi[i]),
            s2ThPs=np.sin(2 * theta[i] + 2 * psi[i]),
            c2PsXi=np.cos(2 * psi[i] + 2 * xi),
            s2PsXi=np.sin(2 * psi[i] + 2 * xi),
            c2ThXi=np.cos(2 * theta[i] - 2 * xi),
            s2ThXi=np.sin(2 * theta[i] - 2 * xi),
            c4Th=np.cos(4 * theta[i] + 2 * psi[i] - 2 * xi),
            s4Th=np.sin(4 * theta[i] + 2 * psi[i] - 2 * xi),
        )


@njit
def integrate_inband_signal_for_one_sample(
    T,
    Q,
    U,
    freqs,
    band,
    mII,
    mQI,
    mUI,
    mIQ,
    mIU,
    mQQ,
    mUU,
    mUQ,
    mQU,
    c2ThPs,
    s2ThPs,
    c2PsXi,
    s2PsXi,
    c2ThXi,
    s2ThXi,
    c4Th,
    s4Th,
):
    """
    Multi-frequency case: band integration with trapezoidal rule,
    \sum (f(i) + f(i+1))*(\nu_(i+1) - \nu_i)/2
    for a single (time) sample,
    """
    tod = 0
    for i in range(len(band) - 1):
        dnu = freqs[i + 1] - freqs[i]
        tod += (
            (
                band[i]
                * compute_signal_for_one_sample(
                    T=T[i],
                    Q=Q[i],
                    U=U[i],
                    mII=mII[i],
                    mQI=mQI[i],
                    mUI=mUI[i],
                    mIQ=mIQ[i],
                    mIU=mIU[i],
                    mQQ=mQQ[i],
                    mUU=mUU[i],
                    mUQ=mUQ[i],
                    mQU=mQU[i],
                    c2ThPs=c2ThPs,
                    s2ThPs=s2ThPs,
                    c2PsXi=c2PsXi,
                    s2PsXi=s2PsXi,
                    c2ThXi=c2ThXi,
                    s2ThXi=s2ThXi,
                    c4Th=c4Th,
                    s4Th=s4Th,
                )
                + band[i + 1]
                * compute_signal_for_one_sample(
                    T=T[i + 1],
                    Q=Q[i + 1],
                    U=U[i + 1],
                    mII=mII[i + 1],
                    mQI=mQI[i + 1],
                    mUI=mUI[i + 1],
                    mIQ=mIQ[i + 1],
                    mIU=mIU[i + 1],
                    mQQ=mQQ[i + 1],
                    mUU=mUU[i + 1],
                    mUQ=mUQ[i + 1],
                    mQU=mQU[i + 1],
                    c2ThPs=c2ThPs,
                    s2ThPs=s2ThPs,
                    c2PsXi=c2PsXi,
                    s2PsXi=s2PsXi,
                    c2ThXi=c2ThXi,
                    s2ThXi=s2ThXi,
                    c4Th=c4Th,
                    s4Th=s4Th,
                )
            )
            * dnu
            / 2
        )

    return tod


@njit
def integrate_inband_signal_for_one_detector(
    tod_det,
    freqs,
    band,
    mII,
    mQI,
    mUI,
    mIQ,
    mIU,
    mQQ,
    mUU,
    mUQ,
    mQU,
    pixel_ind,
    theta,
    psi,
    xi,
    maps,
):
    """
    Multi-frequency case: band integration of the signal for a single detector,
    looping over (time) samples.
    """
    for i in range(len(tod_det)):
        tod_det[i] += integrate_inband_signal_for_one_sample(
            T=maps[:, 0, pixel_ind[i]],
            Q=maps[:, 1, pixel_ind[i]],
            U=maps[:, 2, pixel_ind[i]],
            freqs=freqs,
            band=band,
            mII=mII,
            mQI=mQI,
            mUI=mUI,
            mIQ=mIQ,
            mIU=mIU,
            mQQ=mQQ,
            mUU=mUU,
            mUQ=mUQ,
            mQU=mQU,
            c2ThPs=np.cos(2 * theta[i] + 2 * psi[i]),
            s2ThPs=np.sin(2 * theta[i] + 2 * psi[i]),
            c2PsXi=np.cos(2 * psi[i] + 2 * xi),
            s2PsXi=np.sin(2 * psi[i] + 2 * xi),
            c2ThXi=np.cos(2 * theta[i] - 2 * xi),
            s2ThXi=np.sin(2 * theta[i] - 2 * xi),
            c4Th=np.cos(4 * theta[i] + 2 * psi[i] - 2 * xi),
            s4Th=np.sin(4 * theta[i] + 2 * psi[i] - 2 * xi),
        )


@njit
def compute_TQUsolver_for_one_sample(
    mIIs,
    mQIs,
    mUIs,
    mIQs,
    mIUs,
    mQQs,
    mUUs,
    mUQs,
    mQUs,
    c2ThPs,
    s2ThPs,
    c2PsXi,
    s2PsXi,
    c2ThXi,
    s2ThXi,
    c4Th,
    s4Th,
):
    """
    Single-frequency case: compute A^TA and A^Td for a single detector,
    for one (time) sample.
    """
    Tterm = compute_Tterm_for_one_sample(mIIs, mQIs, mUIs, c2ThXi, s2ThXi)
    Qterm = compute_Qterm_for_one_sample(
        mIQs, mQQs, mUUs, mIUs, mUQs, mQUs, c2ThPs, c2PsXi, c4Th, s2ThPs, s2PsXi, s4Th
    )
    Uterm = compute_Uterm_for_one_sample(
        mIUs, mQUs, mUQs, mIQs, mQQs, mUUs, c2ThPs, c2PsXi, c4Th, s2ThPs, s2PsXi, s4Th
    )
    return Tterm, Qterm, Uterm


@njit
def compute_atd_ata_for_one_detector(
    atd,
    ata,
    tod,
    mIIs,
    mQIs,
    mUIs,
    mIQs,
    mIUs,
    mQQs,
    mUUs,
    mUQs,
    mQUs,
    pixel_ind,
    theta,
    psi,
    xi,
):
    """
    Single-frequency case: compute A^TA and A^Td for a single detector,
    looping over (time) samples.
    """
    for i in range(len(tod)):
        Tterm, Qterm, Uterm = compute_TQUsolver_for_one_sample(
            mIIs=mIIs,
            mQIs=mQIs,
            mUIs=mUIs,
            mIQs=mIQs,
            mIUs=mIUs,
            mQQs=mQQs,
            mUUs=mUUs,
            mUQs=mUQs,
            mQUs=mQUs,
            c2ThPs=np.cos(2 * theta[i] + 2 * psi[i]),
            s2ThPs=np.sin(2 * theta[i] + 2 * psi[i]),
            c2PsXi=np.cos(2 * psi[i] + 2 * xi),
            s2PsXi=np.sin(2 * psi[i] + 2 * xi),
            c2ThXi=np.cos(2 * theta[i] - 2 * xi),
            s2ThXi=np.sin(2 * theta[i] - 2 * xi),
            c4Th=np.cos(4 * theta[i] + 2 * psi[i] - 2 * xi),
            s4Th=np.sin(4 * theta[i] + 2 * psi[i] - 2 * xi),
        )

        atd[pixel_ind[i], 0] += tod[i] * Tterm
        atd[pixel_ind[i], 1] += tod[i] * Qterm
        atd[pixel_ind[i], 2] += tod[i] * Uterm

        ata[pixel_ind[i], 0, 0] += Tterm * Tterm
        ata[pixel_ind[i], 1, 0] += Tterm * Qterm
        ata[pixel_ind[i], 2, 0] += Tterm * Uterm
        ata[pixel_ind[i], 1, 1] += Qterm * Qterm
        ata[pixel_ind[i], 2, 1] += Qterm * Uterm
        ata[pixel_ind[i], 2, 2] += Uterm * Uterm


@njit
def integrate_inband_TQUsolver_for_one_sample(
    freqs,
    band,
    mIIs,
    mQIs,
    mUIs,
    mIQs,
    mIUs,
    mQQs,
    mUUs,
    mUQs,
    mQUs,
    c2ThPs,
    s2ThPs,
    c2PsXi,
    s2PsXi,
    c2ThXi,
    s2ThXi,
    c4Th,
    s4Th,
):
    """
    Multi-frequency case: band integration with trapezoidal rule,
    \sum (f(i) + f(i+1))*(\nu_(i+1) - \nu_i)/2
    for a single (time) sample.
    """
    intTterm = 0
    intQterm = 0
    intUterm = 0
    for i in range(len(band) - 1):
        dnu = freqs[i + 1] - freqs[i]

        Tterm, Qterm, Uterm = compute_TQUsolver_for_one_sample(
            mIIs=mIIs[i],
            mQIs=mQIs[i],
            mUIs=mUIs[i],
            mIQs=mIQs[i],
            mIUs=mIUs[i],
            mQQs=mQQs[i],
            mUUs=mUUs[i],
            mUQs=mUQs[i],
            mQUs=mQUs[i],
            c2ThPs=c2ThPs,
            s2ThPs=s2ThPs,
            c2PsXi=c2PsXi,
            s2PsXi=s2PsXi,
            c2ThXi=c2ThXi,
            s2ThXi=s2ThXi,
            c4Th=c4Th,
            s4Th=s4Th,
        )

        Ttermp1, Qtermp1, Utermp1 = compute_TQUsolver_for_one_sample(
            mIIs=mIIs[i + 1],
            mQIs=mQIs[i + 1],
            mUIs=mUIs[i + 1],
            mIQs=mIQs[i + 1],
            mIUs=mIUs[i + 1],
            mQQs=mQQs[i + 1],
            mUUs=mUUs[i + 1],
            mUQs=mUQs[i + 1],
            mQUs=mQUs[i + 1],
            c2ThPs=c2ThPs,
            s2ThPs=s2ThPs,
            c2PsXi=c2PsXi,
            s2PsXi=s2PsXi,
            c2ThXi=c2ThXi,
            s2ThXi=s2ThXi,
            c4Th=c4Th,
            s4Th=s4Th,
        )

        intTterm += (band[i] * Tterm + band[i + 1] * Ttermp1) * dnu / 2.0
        intQterm += (band[i] * Qterm + band[i + 1] * Qtermp1) * dnu / 2.0
        intUterm += (band[i] * Uterm + band[i + 1] * Utermp1) * dnu / 2.0

    return intTterm, intQterm, intUterm


@njit
def integrate_inband_atd_ata_for_one_detector(
    atd,
    ata,
    tod,
    freqs,
    band,
    mIIs,
    mQIs,
    mUIs,
    mIQs,
    mIUs,
    mQQs,
    mUUs,
    mUQs,
    mQUs,
    pixel_ind,
    theta,
    psi,
    xi,
):
    """
    Multi-frequency case: band integration of A^TA and A^Td for a single detector,
    looping over (time) samples.
    """
    for i in range(len(tod)):
        Tterm, Qterm, Uterm = integrate_inband_TQUsolver_for_one_sample(
            freqs=freqs,
            band=band,
            mIIs=mIIs,
            mQIs=mQIs,
            mUIs=mUIs,
            mIQs=mIQs,
            mIUs=mIUs,
            mQQs=mQQs,
            mUUs=mUUs,
            mUQs=mUQs,
            mQUs=mQUs,
            c2ThPs=np.cos(2 * theta[i] + 2 * psi[i]),
            s2ThPs=np.sin(2 * theta[i] + 2 * psi[i]),
            c2PsXi=np.cos(2 * psi[i] + 2 * xi),
            s2PsXi=np.sin(2 * psi[i] + 2 * xi),
            c2ThXi=np.cos(2 * theta[i] - 2 * xi),
            s2ThXi=np.sin(2 * theta[i] - 2 * xi),
            c4Th=np.cos(4 * theta[i] + 2 * psi[i] - 2 * xi),
            s4Th=np.sin(4 * theta[i] + 2 * psi[i] - 2 * xi),
        )
        atd[pixel_ind[i], 0] += tod[i] * Tterm
        atd[pixel_ind[i], 1] += tod[i] * Qterm
        atd[pixel_ind[i], 2] += tod[i] * Uterm

        ata[pixel_ind[i], 0, 0] += Tterm * Tterm
        ata[pixel_ind[i], 1, 0] += Tterm * Qterm
        ata[pixel_ind[i], 2, 0] += Tterm * Uterm
        ata[pixel_ind[i], 1, 1] += Qterm * Qterm
        ata[pixel_ind[i], 2, 1] += Qterm * Uterm
        ata[pixel_ind[i], 2, 2] += Uterm * Uterm


class HwpSys:
    """A container object for handling tod filling in presence of hwp non-idealities
    following the approach of Giardiello et al. 2021
    https://arxiv.org/abs/2106.08031
    Args:
         simulation (:class:`.Simulation`): an instance of the class \
         :class:`.Simulation`
    """

    def __init__(self, simulation):
        self.sim = simulation

    def set_parameters(
        self,
        nside: Union[int, None] = None,
        mueller_or_jones: str = "mueller" or "jones",
        Mbsparams: Union[MbsParameters, None] = None,
        integrate_in_band: Union[bool, None] = None,
        built_map_on_the_fly: Union[bool, None] = None,
        correct_in_solver: Union[bool, None] = None,
        integrate_in_band_solver: Union[bool, None] = None,
        Channel: Union[FreqChannelInfo, None] = None,
        maps: Union[np.ndarray, None] = None,
        parallel: Union[bool, None] = None,
    ):
        r"""It sets the input paramters
        Args:
            nside (integer): nside used in the analysis
            mueller_or_jones (str): "mueller" or "jones" (case insensitive)
                it is the kind of HWP matrix to be injected as a starting point
<<<<<<< HEAD
                if 'jones' is chosen, the parameters h1, h2, beta, z1, z2
                are used to build the Jones matrix and then converted to Mueller
                z1, z2 are assumed to be complex
                h1, h2 are assumed to be negative real
                beta is assumed to be in degrees (later converted to radians)
                [[1 + h1, z1], [z2, - (1 + h2) * exp(1j * beta)]]
=======
                if 'jones' is chosen, the parameters :math:`h_1`, :math:`h_2`,
                :math:`\beta`, :math:`z_1`, :math:`z_2`
                are used to build the Jones matrix
                :math:`\begin{pmatrix} 1 + h_1 & z_1 \\
                z_2 & - (1 + h_2) e^{i \beta} \\ \end{pmatrix}`
                and then converted to Mueller.
                :math:`z_1`, :math:`z_2` are assumed to be complex
                :math:`h_1`, :math:`h_2`, :math:`\beta` are assumed to be real
                :math:`\beta` is assumed to be in degrees (later converted to radians.
                To reproduce the ideal HWP case, set all Jones parameters to 0.
                If Mueller parameters are used, set :math:`M^{II/QQ} = 1`,
                :math:`M^{UU} = -1` and all the others to 0.
>>>>>>> 7e183db1
            Mbsparams (:class:`.Mbs`): an instance of the :class:`.Mbs` class
                Input maps needs to be in galactic (mbs default)
            integrate_in_band (bool): performs the band integration for tod generation
            built_map_on_the_fly (bool): fills A^TA and A^Td for integrating
            correct_in_solver (bool): if the map is computed on the fly, A^TA
            integrate_in_band_solver (bool): performs the band integration for the
                                              map-making solver
            Channel (:class:`.FreqChannelInfo`): an instance of the
                                                  :class:`.FreqChannelInfo` class
            maps (float): input maps (3, npix) coherent with nside provided,
                Input maps needs to be in galactic (mbs default)
                if `maps` is not None, `Mbsparams` is ignored
                (i.e. input maps are not generated)
            parallel (bool): uses parallelization if set to True
        """
        # for parallelization
        if parallel:
            comm = lbs.MPI_COMM_WORLD
            rank = comm.Get_rank()
        else:
            comm = None
            rank = 0

        # set defaults for band integration
        hwp_sys_Mbs_make_cmb = True
        hwp_sys_Mbs_make_fg = True
        hwp_sys_Mbs_fg_models = ["pysm_synch_0", "pysm_freefree_1", "pysm_dust_0"]
        hwp_sys_Mbs_gaussian_smooth = True

        # This part sets from parameter file
        if (self.sim.parameters is not None) and (
            "hwp_sys" in self.sim.parameters.keys()
        ):
            paramdict = self.sim.parameters["hwp_sys"]

            self.nside = paramdict.get("nside", False)
            if "general" in self.sim.parameters.keys():
                if "nside" in self.sim.parameters["general"].keys():
                    if self.sim.parameters["general"]["nside"] != self.nside:
                        print(
                            "Warning!! nside from general "
                            "(=%i) and hwp_sys (=%i) do not match. Using hwp_sys"
                            % (
                                self.sim.parameters["general"]["nside"],
                                self.nside,
                            )
                        )

            self.integrate_in_band = paramdict.get("integrate_in_band", False)
            self.built_map_on_the_fly = paramdict.get("built_map_on_the_fly", False)
            self.correct_in_solver = paramdict.get("correct_in_solver", False)
            self.integrate_in_band_solver = paramdict.get(
                "integrate_in_band_solver", False
            )

            self.bandpass = paramdict.get("bandpass", False)
            self.bandpass_solver = paramdict.get("bandpass_solver", False)
            self.include_beam_throughput = paramdict.get(
                "include_beam_throughput", False
            )

            mueller_or_jones = mueller_or_jones.lower()
            if mueller_or_jones == "jones":
                self.h1 = paramdict.get("h1", False)
                self.h2 = paramdict.get("h2", False)
                self.beta = paramdict.get("beta", False)
                self.z1 = paramdict.get("z1", False)
                self.z2 = paramdict.get("z2", False)

                self.h1s = paramdict.get("h1s", False)
                self.h2s = paramdict.get("h2s", False)
                self.betas = paramdict.get("betas", False)
                self.z1s = paramdict.get("z1s", False)
                self.z2s = paramdict.get("z2s", False)

            elif mueller_or_jones == "mueller":
                self.mII = paramdict.get("mII", False)
                self.mQI = paramdict.get("mQI", False)
                self.mUI = paramdict.get("mUI", False)
                self.mIQ = paramdict.get("mIQ", False)
                self.mIU = paramdict.get("mIU", False)
                self.mQQ = paramdict.get("mQQ", False)
                self.mUU = paramdict.get("mUU", False)
                self.mUQ = paramdict.get("mUQ", False)
                self.mQU = paramdict.get("mQU", False)

                self.mIIs = paramdict.get("mIIs", False)
                self.mQIs = paramdict.get("mQIs", False)
                self.mUIs = paramdict.get("mUIs", False)
                self.mIQs = paramdict.get("mIQs", False)
                self.mIUs = paramdict.get("mIUs", False)
                self.mQQs = paramdict.get("mQQs", False)
                self.mUUs = paramdict.get("mUUs", False)
                self.mUQs = paramdict.get("mUQs", False)
                self.mQUs = paramdict.get("mQUs", False)

            else:
                raise ValueError("mueller_or_jones not specified")

            self.band_filename = paramdict.get("band_filename", False)
            self.band_filename_solver = paramdict.get("band_filename_solver", False)

            # here we set the values for Mbs used in the code if present
            # in paramdict, otherwise defaults
            hwp_sys_Mbs_make_cmb = paramdict.get("hwp_sys_Mbs_make_cmb", True)
            hwp_sys_Mbs_make_fg = paramdict.get("hwp_sys_Mbs_make_fg", True)
            hwp_sys_Mbs_fg_models = paramdict.get(
                "hwp_sys_Mbs_fg_models",
                ["pysm_synch_1", "pysm_freefree_1", "pysm_dust_1", "pysm_ame_1"],
            )
            hwp_sys_Mbs_gaussian_smooth = paramdict.get(
                "hwp_sys_Mbs_gaussian_smooth", True
            )
        # This part sets from input_parameters()
        # if not self.nside:
        if nside is None:
            self.nside = 512
        else:
            self.nside = nside

        # if not self.integrate_in_band:
        if integrate_in_band is not None:
            self.integrate_in_band = integrate_in_band

        # if not self.built_map_on_the_fly:
        if built_map_on_the_fly is not None:
            self.built_map_on_the_fly = built_map_on_the_fly

        # if not self.correct_in_solver:
        if correct_in_solver is not None:
            self.correct_in_solver = correct_in_solver

        # if not self.integrate_in_band_solver:
        if integrate_in_band_solver is not None:
            self.integrate_in_band_solver = integrate_in_band_solver

        if Mbsparams is None and np.any(maps) is None:
            Mbsparams = lbs.MbsParameters(
                make_cmb=hwp_sys_Mbs_make_cmb,
                make_fg=hwp_sys_Mbs_make_fg,
                fg_models=hwp_sys_Mbs_fg_models,
                gaussian_smooth=hwp_sys_Mbs_gaussian_smooth,
                bandpass_int=False,
                maps_in_ecliptic=False,
                nside=self.nside,
            )

        if np.any(maps) is None:
            Mbsparams.nside = self.nside

        self.npix = hp.nside2npix(self.nside)

        if Channel is None:
            Channel = lbs.FreqChannelInfo(bandcenter_ghz=100)

        if self.integrate_in_band:
            if mueller_or_jones == "jones":
                try:
                    (
                        self.freqs,
                        self.h1,
                        self.h2,
                        self.beta,
                        self.z1,
                        self.z2,
                    ) = np.loadtxt(
                        self.band_filename, dtype=complex, unpack=True, comments="#"
                    )

                    self.freqs = np.array(self.freqs, dtype=float)
                    self.h1 = np.array(self.h1, dtype=float)
                    self.h2 = np.array(self.h2, dtype=float)
                    self.beta = np.array(self.beta, dtype=float)
                    self.beta = np.deg2rad(self.beta)

                except Exception:
                    print(
                        "missing band_filename in the parameter file"
                        + " or wrong number of columns for jones matrix"
                    )
            else:  # mueller_or_jones == "mueller"
                try:
                    (
                        self.freqs,
                        self.mII,
                        self.mQI,
                        self.mUI,
                        self.mIQ,
                        self.mIU,
                        self.mQQ,
                        self.mUU,
                        self.mUQ,
                        self.mQU,
                    ) = np.loadtxt(self.band_filename, unpack=True, comments="#")
                except Exception:
                    print(
                        "missing band_filename in the parameter file"
                        + " or wrong number of columns for mueller matrix"
                    )
            self.nfreqs = len(self.freqs)

            if not self.bandpass:
                self.cmb2bb = _dBodTth(self.freqs)

            elif self.bandpass:
                self.freqs, self.bandpass_profile = bandpass_profile(
                    self.freqs, self.bandpass, self.include_beam_throughput
                )

                self.cmb2bb = _dBodTth(self.freqs) * self.bandpass_profile

            # Normalize the band
            self.cmb2bb /= np.trapz(self.cmb2bb, self.freqs)

            if np.any(maps) is None:
                if rank == 0:
                    myinstr = {}
                    for ifreq in range(self.nfreqs):
                        myinstr["ch" + str(ifreq)] = {
                            "bandcenter_ghz": self.freqs[ifreq],
                            "bandwidth_ghz": 0,
                            "fwhm_arcmin": Channel.fwhm_arcmin,
                            "p_sens_ukarcmin": 0.0,
                            "band": None,
                        }

                    mbs = lbs.Mbs(
                        simulation=self.sim, parameters=Mbsparams, instrument=myinstr
                    )

                    maps = mbs.run_all()[0]
                    self.maps = np.empty((self.nfreqs, 3, self.npix))
                    for ifreq in range(self.nfreqs):
                        self.maps[ifreq] = maps["ch" + str(ifreq)]
                else:
                    self.maps = None
                if parallel:
                    self.maps = comm.bcast(self.maps, root=0)
            else:
                self.maps = maps
            del maps

        else:
            if mueller_or_jones == "jones":
                default_attrs = {
                    "h1": 0.0,
                    "h2": 0.0,
                    "beta": 0.0,
                    "z1": 0.0,
                    "z2": 0.0,
                }

                for attr, default_value in default_attrs.items():
                    if not hasattr(self, attr):
                        setattr(self, attr, default_value)
                self.beta = np.deg2rad(self.beta)
            else:  # mueller_or_jones == "mueller":
                default_attrs = {
                    "mII": 0.0,
                    "mQI": 0.0,
                    "mUI": 0.0,
                    "mIQ": 0.0,
                    "mIU": 0.0,
                    "mQQ": 0.0,
                    "mUU": 0.0,
                    "mUQ": 0.0,
                    "mQU": 0.0,
                }

                for attr, default_value in default_attrs.items():
                    if not hasattr(self, attr):
                        setattr(self, attr, default_value)

            if np.any(maps) is None:
                mbs = lbs.Mbs(
                    simulation=self.sim, parameters=Mbsparams, channel_list=Channel
                )
                self.maps = mbs.run_all()[0][Channel.channel]
            else:
                self.maps = maps
                del maps

        if self.correct_in_solver:
            if self.integrate_in_band_solver:
                if mueller_or_jones == "jones":
                    try:
                        (
                            self.freqs_solver,
                            self.h1s,
                            self.h2s,
                            self.betas,
                            self.z1s,
                            self.z2s,
                        ) = np.loadtxt(
                            self.band_filename_solver,
                            dtype=complex,
                            unpack=True,
                            comments="#",
                        )

                        self.freqs_solver = np.array(self.freqs_solver, dtype=float)
                        self.h1s = np.array(self.h1s, dtype=float)
                        self.h2s = np.array(self.h2s, dtype=float)
                        self.betas = np.array(self.betas, dtype=float)
                        self.betas = np.deg2rad(self.betas)

                    except Exception:
                        print(
                            "you have not provided a band_filename_solver"
                            + "in the parameter file, or wrong number of columns!"
                        )

                else:  # mueller_or_jones == "mueller":
                    try:
                        (
                            self.freqs_solver,
                            self.mIIs,
                            self.mQIs,
                            self.mUIs,
                            self.mIQs,
                            self.mIUs,
                            self.mQQs,
                            self.mUUs,
                            self.mUQs,
                            self.mQUs,
                        ) = np.loadtxt(
                            self.band_filename_solver,
                            unpack=True,
                            comments="#",
                        )
                    except Exception:
                        print(
                            "you have not provided a band_filename_solver"
                            + "in the parameter file, or wrong number of columns!"
                        )

                if not self.bandpass_solver:
                    self.cmb2bb_solver = _dBodTth(self.freqs_solver)

                elif self.bandpass_solver:
                    self.freqs_solver, self.bandpass_profile_solver = bandpass_profile(
                        self.freqs_solver,
                        self.bandpass_solver,
                        self.include_beam_throughput,
                    )
                    self.cmb2bb_solver = (
                        _dBodTth(self.freqs_solver) * self.bandpass_profile_solver
                    )

                self.cmb2bb_solver /= np.trapz(self.cmb2bb_solver, self.freqs_solver)

            else:
                if mueller_or_jones == "jones":
                    default_attrs = {
                        "h1s": 0.0,
                        "h2s": 0.0,
                        "betas": 0.0,
                        "z1s": 0.0,
                        "z2s": 0.0,
                    }

                for attr, default_value in default_attrs.items():
                    if not hasattr(self, attr):
                        setattr(self, attr, default_value)
                    self.betas = np.deg2rad(self.betas)
                else:  # mueller_or_jones == "mueller":
                    default_attrs = {
                        "mIIs": 0.0,
                        "mQIs": 0.0,
                        "mUIs": 0.0,
                        "mIQs": 0.0,
                        "mIUs": 0.0,
                        "mQQs": 0.0,
                        "mUUs": 0.0,
                        "mUQs": 0.0,
                        "mQUs": 0.0,
                    }

                for attr, default_value in default_attrs.items():
                    if not hasattr(self, attr):
                        setattr(self, attr, default_value)

        # conversion from Jones to Mueller
        if mueller_or_jones == "jones":
            # Mueller terms of fixed HWP (single/multi freq), to fill tod
            (
                self.mII,
                self.mQI,
                self.mUI,
                self.mIQ,
                self.mIU,
                self.mQQ,
                self.mUU,
                self.mUQ,
                self.mQU,
            ) = get_mueller_from_jones(
                h1=self.h1, h2=self.h2, z1=self.z1, z2=self.z2, beta=self.beta
            )

            # Mueller terms of fixed HWP (single/multi freq), to fill A^TA and A^Td
            if self.correct_in_solver:
                (
                    self.mIIs,
                    self.mQIs,
                    self.mUIs,
                    self.mIQs,
                    self.mIUs,
                    self.mQQs,
                    self.mUUs,
                    self.mUQs,
                    self.mQUs,
                ) = get_mueller_from_jones(
                    h1=self.h1s, h2=self.h2s, z1=self.z1s, z2=self.z2s, beta=self.betas
                )

    def fill_tod(
        self,
        obs: Union[Observation, List[Observation]],
        hwp_radpsec: float,
        pointings: Union[np.ndarray, List[np.ndarray], None] = None,
        save_tod: bool = False,
    ):
        """It fills tod and/or A^TA and A^Td for the "on the fly" map production
        Args:
            obs class:`Observations`: container for tod.
                 If the tod is not required, obs.tod can be not allocated
                 i.e. in lbs.Observation allocate_tod=False.
            pointings (float): pointing for each sample and detector
                 generated by func:lbs.get_pointings
                 Optional if already allocated in obs.
                 When generating pointing information, set the variable
                 `hwp` to None since the hwp rotation angle is added to
                 the polarization angle within the `fill_tod` function.
            hwp_radpsec (float): hwp rotation speed in radiants per second
            save_tod (bool): if True, the `tod` is saved in `obs.tod`, if False,
                 `tod` gets deleted
        """

        if pointings is None:
            if isinstance(obs, Observation):
                obs_list = [obs]
                ptg_list = [obs.pointings]
                psi_list = [obs.psi]
            else:
                obs_list = obs
                ptg_list = [ob.pointings for ob in obs]
                psi_list = [ob.psi for ob in obs]
        else:
            if isinstance(obs, Observation):
                assert isinstance(pointings, np.ndarray), (
                    "You must pass a list of observations *and* a list "
                    + "of pointing matrices to scan_map_in_observations"
                )
                obs_list = [obs]
                ptg_list = [pointings[:, :, 0:2]]
                psi_list = [pointings[:, :, 2]]
            else:
                assert isinstance(pointings, list), (
                    "When you pass a list of observations to scan_map_in_observations, "
                    + "you must do the same for `pointings`"
                )
                assert len(obs) == len(pointings), (
                    f"The list of observations has {len(obs)} elements, but "
                    + f"the list of pointings has {len(pointings)} elements"
                )
                obs_list = obs
                ptg_list = [point[:, :, 0:2] for point in pointings]
                psi_list = [point[:, :, 2] for point in pointings]

        for cur_obs, cur_point, cur_Psi in zip(obs_list, ptg_list, psi_list):
            times = cur_obs.get_times()

            if self.built_map_on_the_fly:
                self.atd = np.zeros((self.npix, 3))
                self.ata = np.zeros((self.npix, 3, 3))
            else:
                # allocate those for "make_binned_map"
                # later filled
                cur_obs.psi = np.empty_like(cur_obs.tod)
                cur_obs.pixind = np.empty_like(cur_obs.tod, dtype=int)

            for idet in range(cur_obs.n_detectors):
                # rotating pointing from ecliptic to galactic as the input map
                cur_ptg, cur_psi = rotate_coordinates_e2g(
                    cur_point[idet, :, :], cur_Psi[idet, :]
                )
                # all observed pixels over time (for each sample),
                # i.e. len(pix)==len(times)
                pix = hp.ang2pix(self.nside, cur_ptg[:, 0], cur_ptg[:, 1])

                # separating polarization angle xi from obs.psi = psi + xi
                # theta = hwp_radpsec * times hwp: rotation angle
                # xi: polarization angle, i.e. detector dependent
                # psi: instrument angle, i.e. boresight angle
                xi = compute_polang_from_detquat(cur_obs.quat[idet])
                psi = cur_psi - xi
                del cur_ptg
                tod = cur_obs.tod[idet, :]

                if self.integrate_in_band:
                    integrate_inband_signal_for_one_detector(
                        tod_det=tod,
                        freqs=self.freqs,
                        band=self.cmb2bb,
                        mII=self.mII,
                        mQI=self.mQI,
                        mUI=self.mUI,
                        mIQ=self.mIQ,
                        mIU=self.mIU,
                        mQQ=self.mQQ,
                        mUU=self.mUU,
                        mUQ=self.mUQ,
                        mQU=self.mQU,
                        pixel_ind=pix,
                        theta=times * hwp_radpsec,
                        psi=psi,
                        xi=xi,
                        maps=self.maps,
                    )
                else:
                    compute_signal_for_one_detector(
                        tod_det=tod,
                        mII=self.mII,
                        mQI=self.mQI,
                        mUI=self.mUI,
                        mIQ=self.mIQ,
                        mIU=self.mIU,
                        mQQ=self.mQQ,
                        mUU=self.mUU,
                        mUQ=self.mUQ,
                        mQU=self.mQU,
                        pixel_ind=pix,
                        theta=times * hwp_radpsec,
                        psi=psi,
                        xi=xi,
                        maps=self.maps,
                    )

                if self.built_map_on_the_fly:
                    if self.correct_in_solver:
                        if self.integrate_in_band_solver:
                            integrate_inband_atd_ata_for_one_detector(
                                atd=self.atd,
                                ata=self.ata,
                                tod=tod,
                                freqs=self.freqs_solver,
                                band=self.cmb2bb_solver,
                                mIIs=self.mIIs,
                                mQIs=self.mQIs,
                                mUIs=self.mUIs,
                                mIQs=self.mIQs,
                                mIUs=self.mIUs,
                                mQQs=self.mQQs,
                                mUUs=self.mUUs,
                                mUQs=self.mUQs,
                                mQUs=self.mQUs,
                                pixel_ind=pix,
                                theta=times * hwp_radpsec,
                                psi=psi,
                                xi=xi,
                            )
                        else:
                            compute_atd_ata_for_one_detector(
                                atd=self.atd,
                                ata=self.ata,
                                tod=tod,
                                mIIs=self.mIIs,
                                mQIs=self.mQIs,
                                mUIs=self.mUIs,
                                mIQs=self.mIQs,
                                mIUs=self.mIUs,
                                mQQs=self.mQQs,
                                mUUs=self.mUUs,
                                mUQs=self.mUQs,
                                mQUs=self.mQUs,
                                pixel_ind=pix,
                                theta=times * hwp_radpsec,
                                psi=psi,
                                xi=xi,
                            )

                    else:
                        # in this case factor 4 included here
                        ca = np.cos(2 * cur_psi + 4 * times * hwp_radpsec)
                        sa = np.sin(2 * cur_psi + 4 * times * hwp_radpsec)

                        self.atd[pix, 0] += tod * 0.5
                        self.atd[pix, 1] += tod * ca * 0.5
                        self.atd[pix, 2] += tod * sa * 0.5

                        self.ata[pix, 0, 0] += 0.25
                        self.ata[pix, 1, 0] += 0.25 * ca
                        self.ata[pix, 2, 0] += 0.25 * sa
                        self.ata[pix, 1, 1] += 0.25 * ca * ca
                        self.ata[pix, 2, 1] += 0.25 * ca * sa
                        self.ata[pix, 2, 2] += 0.25 * sa * sa
                        del (ca, sa)

                    # del tod

                else:
                    # this fills variables needed by bin_map
                    cur_obs.psi[idet, :] = np.array(
                        cur_psi + 2 * times * hwp_radpsec, dtype=np.float32
                    )
                    cur_obs.pixind[idet, :] = pix

        del (pix, xi, psi, times, self.maps)  # tod
        if not save_tod:
            del tod

        del (
            self.mII,
            self.mQI,
            self.mUI,
            self.mIQ,
            self.mIU,
            self.mQQ,
            self.mUU,
            self.mUQ,
            self.mQU,
        )
<<<<<<< HEAD
=======

>>>>>>> 7e183db1
        if self.correct_in_solver:
            del (
                self.mIIs,
                self.mQIs,
                self.mUIs,
                self.mIQs,
                self.mIUs,
                self.mQQs,
                self.mUUs,
                self.mUQs,
                self.mQUs,
            )

        return

    def make_map(self, obss):
        """It generates "on the fly" map. This option is only availabe if
        `built_map_on_the_fly` is set to True.

        Args:
             obss list of class:`Observations`: only necessary for the communicator
             pointings (float): pointing for each sample and detector
                 generated by lbs.get_pointings
             hwp_radpsec (float): hwp rotation speed in radiants per second
        Returns:
            map (float): rebinned T,Q,U maps
        """

        assert (
            self.built_map_on_the_fly
        ), "make_map available only with built_map_on_the_fly option activated"

        # from mapping.py
        if all([obs.comm is None for obs in obss]) or not mpi.MPI_ENABLED:
            # Serial call
            pass
        elif all(
            [
                mpi.MPI.Comm.Compare(obss[i].comm, obss[i + 1].comm) < 2
                for i in range(len(obss) - 1)
            ]
        ):
            self.atd = obss[0].comm.allreduce(self.atd, mpi.MPI.SUM)
            self.ata = obss[0].comm.allreduce(self.ata, mpi.MPI.SUM)
        else:
            raise NotImplementedError(
                "All observations must be distributed over the same MPI groups"
            )

        self.ata[:, 0, 1] = self.ata[:, 1, 0]
        self.ata[:, 0, 2] = self.ata[:, 2, 0]
        self.ata[:, 1, 2] = self.ata[:, 2, 1]

        cond = np.linalg.cond(self.ata)
        res = np.full_like(self.atd, hp.UNSEEN)
        mask = cond < COND_THRESHOLD
        res[mask] = np.linalg.solve(self.ata[mask], self.atd[mask])
        return res.T<|MERGE_RESOLUTION|>--- conflicted
+++ resolved
@@ -251,7 +251,7 @@
 ):
     """
     Single-frequency case: compute the signal for a single detector,
-    looping over (time) samples,
+    looping over (time) samples.
     """
     for i in range(len(tod_det)):
         tod_det[i] += compute_signal_for_one_sample(
@@ -306,7 +306,7 @@
     """
     Multi-frequency case: band integration with trapezoidal rule,
     \sum (f(i) + f(i+1))*(\nu_(i+1) - \nu_i)/2
-    for a single (time) sample,
+    for a single (time) sample.
     """
     tod = 0
     for i in range(len(band) - 1):
@@ -677,14 +677,6 @@
             nside (integer): nside used in the analysis
             mueller_or_jones (str): "mueller" or "jones" (case insensitive)
                 it is the kind of HWP matrix to be injected as a starting point
-<<<<<<< HEAD
-                if 'jones' is chosen, the parameters h1, h2, beta, z1, z2
-                are used to build the Jones matrix and then converted to Mueller
-                z1, z2 are assumed to be complex
-                h1, h2 are assumed to be negative real
-                beta is assumed to be in degrees (later converted to radians)
-                [[1 + h1, z1], [z2, - (1 + h2) * exp(1j * beta)]]
-=======
                 if 'jones' is chosen, the parameters :math:`h_1`, :math:`h_2`,
                 :math:`\beta`, :math:`z_1`, :math:`z_2`
                 are used to build the Jones matrix
@@ -697,7 +689,6 @@
                 To reproduce the ideal HWP case, set all Jones parameters to 0.
                 If Mueller parameters are used, set :math:`M^{II/QQ} = 1`,
                 :math:`M^{UU} = -1` and all the others to 0.
->>>>>>> 7e183db1
             Mbsparams (:class:`.Mbs`): an instance of the :class:`.Mbs` class
                 Input maps needs to be in galactic (mbs default)
             integrate_in_band (bool): performs the band integration for tod generation
@@ -1320,10 +1311,6 @@
             self.mUQ,
             self.mQU,
         )
-<<<<<<< HEAD
-=======
-
->>>>>>> 7e183db1
         if self.correct_in_solver:
             del (
                 self.mIIs,
