# -*- encoding: utf-8 -*-
from typing import Union, List

import healpy as hp
import numpy as np
from astropy import constants as const
from astropy.cosmology import Planck18 as cosmo
<<<<<<< HEAD
from numba import njit
=======
from numba import njit, prange
>>>>>>> dbfec645

import litebird_sim as lbs
from litebird_sim import mpi
from ..coordinates import rotate_coordinates_e2g
from ..detectors import FreqChannelInfo
from ..hwp_diff_emiss import compute_2f_for_one_sample
from ..mbs.mbs import MbsParameters
from ..observations import Observation
from . import mueller_methods
from . import jones_methods

COND_THRESHOLD = 1e10


def _dBodTrj(nu):
    return 2 * const.k_B.value * nu * nu * 1e18 / const.c.value / const.c.value


def _dBodTth(nu):
    x = const.h.value * nu * 1e9 / const.k_B.value / cosmo.Tcmb0.value
    ex = np.exp(x)
    exm1 = ex - 1.0e0
    return (
        2
        * const.h.value
        * nu
        * nu
        * nu
        * 1e27
        / const.c.value
        / const.c.value
        / exm1
        / exm1
        * ex
        * x
        / cosmo.Tcmb0.value
    )


@njit
def compute_orientation_from_detquat(quat):
    if quat[2] == 0:
        polang = 0
    else:
        polang = 2 * np.arctan2(
            np.sqrt(quat[0] ** 2 + quat[1] ** 2 + quat[2] ** 2), quat[3]
        )
        if quat[2] < 0:
            polang = -polang

    return polang


<<<<<<< HEAD
=======
def JonesToMueller(jones):
    """
    Converts a Jones matrix to a Mueller matrix.
    The Jones matrix is assumed to be a 2x2 complex matrix (np.array).
    The Mueller matrix is a 4x4 real matrix.
    Credits to Yuki Sakurai for the function.
    """

    # Pauli matrix basis
    pauli_basis = np.array(
        object=[
            [[1, 0], [0, 1]],  # Identity matrix
            [[1, 0], [0, -1]],  # Pauli matrix z
            [[0, 1], [1, 0]],  # Pauli matrix x
            [[0, -1j], [1j, 0]],  # Pauli matrix y
        ],
        dtype=complex,
    )

    # Mueller matrix is M_ij = 1/2 * Tr(pauli[i] * J * pauli[j] * J^dagger)
    mueller = np.zeros((4, 4), dtype=float)

    for i in range(4):
        for j in range(4):
            Mij = 0.5 * np.trace(
                np.dot(
                    pauli_basis[i],
                    np.dot(jones, np.dot(pauli_basis[j], np.conjugate(jones).T)),
                )
            )
            # Sanity check to ensure the formula operates correctly and
            # does not yield any imaginary components.
            # Mueller-matrix elements should be real.
            if np.imag(Mij) > 1e-9:
                logging.warning("Discarding the unnecessary imaginary part!")

            mueller[i, j] += np.real(Mij)
    return mueller


def get_mueller_from_jones(h1, h2, z1, z2, beta):
    r"""
    Converts the (frequency-dependent) input Jones matrix to a Mueller matrix.
    Returns Mueller matrix (3x3xNfreq), V-mode related terms are discarded,
    given the assumption of vanishing circular polarization.

    Inputs: :math:`h_1`, :math:`h_2`, :math:`\zeta_1`, :math:`\zeta_2`,
    :math:`\beta` (i.e. systematics of the HWP, not the full Jones matrix)
    Returns: :math:`M^{II}`, :math:`M^{QI}`, :math:`M^{UI}`, :math:`M^{IQ}`,
    :math:`M^{IU}`, :math:`M^{QQ}`, :math:`M^{UU}`, :math:`M^{UQ}`, :math:`M^{QU}`
    (single/multi-frequency Mueller matrix terms)
    """

    # Convert inputs to numpy arrays
    h1, h2, z1, z2, beta = np.atleast_1d(h1, h2, z1, z2, beta)

    # Check if input arrays are of the same length
    # map returns an iterator that contains the length of each parameter
    # The set() function creates a set from the iterator obtained in the previous step
    # and remove eventual duplicates: if the length of the set is greater than 1,
    # it means that the input arrays have different lengths.
    if len(set(map(len, (h1, h2, z1, z2, beta)))) > 1:
        raise ValueError("Input arrays must have the same length.")

    if len(h1) == 1:
        # Single frequency case
        Mueller = np.zeros((4, 4))
        jones_1d = np.array(
            [[1 + h1[0], z1[0]], [z2[0], -(1 + h2[0]) * np.exp(1j * beta[0])]]
        )
        Mueller[:, :] += JonesToMueller(jones_1d)
        mII, mQI, mUI, mIQ, mIU, mQQ, mUU, mUQ, mQU = (
            Mueller[0, 0],
            Mueller[1, 0],
            Mueller[2, 0],
            Mueller[0, 1],
            Mueller[0, 2],
            Mueller[1, 1],
            Mueller[2, 2],
            Mueller[2, 1],
            Mueller[1, 2],
        )
    else:
        # Frequency-dependent case
        Mueller = np.zeros((4, 4, len(h1)))
        for i in range(len(h1)):
            jones_1d = np.array(
                [[1 + h1[i], z1[i]], [z2[i], -(1 + h2[i]) * np.exp(1j * beta[i])]]
            )
            Mueller[:, :, i] += JonesToMueller(jones_1d)
        mII, mQI, mUI, mIQ, mIU, mQQ, mUU, mUQ, mQU = (
            Mueller[0, 0, :],
            Mueller[1, 0, :],
            Mueller[2, 0, :],
            Mueller[0, 1, :],
            Mueller[0, 2, :],
            Mueller[1, 1, :],
            Mueller[2, 2, :],
            Mueller[2, 1, :],
            Mueller[1, 2, :],
        )

    return mII, mQI, mUI, mIQ, mIU, mQQ, mUU, mUQ, mQU


>>>>>>> dbfec645
@njit
def mueller_interpolation(Theta, harmonic, i, j):
    mueller0deg = {
        "0f": np.array([[1, 0, 0], [0, 0, 0], [0, 0, 0]], dtype=np.float64),
        "2f": np.array([[0, 0, 0], [0, 0, 0], [0, 0, 0]], dtype=np.float64),
        "4f": np.array([[0, 0, 0], [0, 1, 1], [0, 1, 1]], dtype=np.float64),
    }

    mueller10deg = {
        "0f": np.array(
            [
                [0.961, 8.83 * 1e-5, -7.87 * 1e-6],
                [9.60 * 1e-5, 1.88 * 1e-4, 4.87 * 1e-4],
                [4.39 * 1e-6, -4.63 * 1e-4, 7.48 * 1e-4],
            ],
            dtype=np.float64,
        ),
        "2f": np.array(
            [
                [4.89 * 1e-6, 5.15 * 1e-4, 5.16 * 1e-4],
                [5.43 * 1e-4, 3.10 * 1e-3, 3.28 * 1e-3],
                [5.42 * 1e-4, 2.96 * 1e-3, 3.24 * 1e-3],
            ],
            dtype=np.float64,
        ),
        "4f": np.array(
            [
                [1.09 * 1e-7, 9.26 * 1e-5, 9.25 * 1e-5],
                [8.86 * 1e-5, 0.959, 0.959],
                [8.86 * 1e-5, 0.959, 0.959],
            ],
            dtype=np.float64,
        ),
    }

    f_factor = (
        np.sin(np.deg2rad(0.078 * Theta)) ** 2 / np.sin(np.deg2rad(0.078 * 10)) ** 2
    )

    return (
        mueller0deg[harmonic][i, j]
        + (mueller10deg[harmonic][i, j] - mueller0deg[harmonic][i, j]) * f_factor
    )


<<<<<<< HEAD
=======
@njit
def compute_Tterm_for_one_sample_for_tod(mII, mQI, mUI, cos2Xi2Phi, sin2Xi2Phi):
    Tterm = mII + mQI * cos2Xi2Phi + mUI * sin2Xi2Phi

    return Tterm


@njit
def compute_Qterm_for_one_sample_for_tod(
    mIQ, mQQ, mUU, mIU, mUQ, mQU, psi, phi, cos2Xi2Phi, sin2Xi2Phi
):
    Qterm = np.cos(2 * psi + 2 * phi) * (
        mIQ + mQQ * cos2Xi2Phi + mUQ * sin2Xi2Phi
    ) - np.sin(2 * psi + 2 * phi) * (mIU + mQU * cos2Xi2Phi + mUU * sin2Xi2Phi)

    return Qterm


@njit
def compute_Uterm_for_one_sample_for_tod(
    mIU, mQU, mUQ, mIQ, mQQ, mUU, psi, phi, cos2Xi2Phi, sin2Xi2Phi
):
    Uterm = np.sin(2 * psi + 2 * phi) * (
        mIQ + mQQ * cos2Xi2Phi + mUQ * sin2Xi2Phi
    ) + np.cos(2 * psi + 2 * phi) * (mIU + mQU * cos2Xi2Phi + mUU * sin2Xi2Phi)

    return Uterm


@njit
def compute_signal_for_one_sample(
    T,
    Q,
    U,
    mII,
    mQI,
    mUI,
    mIQ,
    mIU,
    mQQ,
    mUU,
    mUQ,
    mQU,
    psi,
    phi,
    cos2Xi2Phi,
    sin2Xi2Phi,
):
    """Bolometric equation, tod filling for a single (time) sample"""
    d = T * compute_Tterm_for_one_sample_for_tod(mII, mQI, mUI, cos2Xi2Phi, sin2Xi2Phi)

    d += Q * compute_Qterm_for_one_sample_for_tod(
        mIQ, mQQ, mUU, mIU, mUQ, mQU, psi, phi, cos2Xi2Phi, sin2Xi2Phi
    )

    d += U * compute_Uterm_for_one_sample_for_tod(
        mIU, mQU, mUQ, mIQ, mQQ, mUU, psi, phi, cos2Xi2Phi, sin2Xi2Phi
    )

    return d


@njit(parallel=True)
def compute_signal_for_one_detector(
    tod_det,
    m0f,
    m2f,
    m4f,
    rho,
    psi,
    mapT,
    mapQ,
    mapU,
    cos2Xi2Phi,
    sin2Xi2Phi,
    phi,
    apply_non_linearity,
    g_one_over_k,
    add_2f_hwpss,
    amplitude_2f_k,
    phases_2f,
    phases_4f,
):
    """
    Single-frequency case: compute the signal for a single detector,
    looping over (time) samples.
    """

    for i in prange(len(tod_det)):
        Four_rho_phi = 4 * (rho[i] - phi)
        Two_rho_phi = 2 * (rho[i] - phi)
        tod_det[i] += compute_signal_for_one_sample(
            T=mapT[i],
            Q=mapQ[i],
            U=mapU[i],
            mII=m0f[0, 0]
            + m2f[0, 0] * np.cos(Two_rho_phi + phases_2f[0, 0])
            + m4f[0, 0] * np.cos(Four_rho_phi + phases_4f[0, 0]),
            mQI=m0f[1, 0]
            + m2f[1, 0] * np.cos(Two_rho_phi + phases_2f[1, 0])
            + m4f[1, 0] * np.cos(Four_rho_phi + phases_4f[1, 0]),
            mUI=m0f[2, 0]
            + m2f[2, 0] * np.cos(Two_rho_phi + phases_2f[2, 0])
            + m4f[2, 0] * np.cos(Four_rho_phi + phases_4f[2, 0]),
            mIQ=m0f[0, 1]
            + m2f[0, 1] * np.cos(Two_rho_phi + phases_2f[0, 1])
            + m4f[0, 1] * np.cos(Four_rho_phi + phases_4f[0, 1]),
            mIU=m0f[0, 2]
            + m2f[0, 2] * np.cos(Two_rho_phi + phases_2f[0, 2])
            + m4f[0, 2] * np.cos(Four_rho_phi + phases_4f[0, 2]),
            mQQ=m0f[1, 1]
            + m2f[1, 1] * np.cos(Two_rho_phi + phases_2f[1, 1])
            + m4f[1, 1] * np.cos(Four_rho_phi + phases_4f[1, 1]),
            mUU=m0f[2, 2]
            + m2f[2, 2] * np.cos(Two_rho_phi + phases_2f[2, 2])
            + m4f[2, 2] * np.cos(Four_rho_phi + phases_4f[2, 2]),
            mUQ=m0f[2, 1]
            + m2f[2, 1] * np.cos(Two_rho_phi + phases_2f[2, 1])
            + m4f[2, 1] * np.cos(Four_rho_phi + phases_4f[2, 1]),
            mQU=m0f[1, 2]
            + m2f[1, 2] * np.cos(Two_rho_phi + phases_2f[1, 2])
            + m4f[1, 2] * np.cos(Four_rho_phi + phases_4f[1, 2]),
            psi=psi[i],
            phi=phi,
            cos2Xi2Phi=cos2Xi2Phi,
            sin2Xi2Phi=sin2Xi2Phi,
        )
        if add_2f_hwpss:
            tod_det[i] += compute_2f_for_one_sample(rho[i], amplitude_2f_k)
        if apply_non_linearity:
            tod_det[i] += g_one_over_k * tod_det[i] ** 2


@njit
def compute_TQUsolver_for_one_sample(
    mIIs,
    mQIs,
    mUIs,
    mIQs,
    mIUs,
    mQQs,
    mUUs,
    mUQs,
    mQUs,
    psi,
    phi,
    cos2Xi2Phi,
    sin2Xi2Phi,
):
    r"""
    Single-frequency case: computes :math:`A^T A` and :math:`A^T d`
    for a single detector, for one (time) sample.
    """
    Tterm = compute_Tterm_for_one_sample_for_tod(
        mIIs, mQIs, mUIs, cos2Xi2Phi, sin2Xi2Phi
    )

    Qterm = compute_Qterm_for_one_sample_for_tod(
        mIQs, mQQs, mUUs, mIUs, mUQs, mQUs, psi, phi, cos2Xi2Phi, sin2Xi2Phi
    )
    Uterm = compute_Uterm_for_one_sample_for_tod(
        mIUs, mQUs, mUQs, mIQs, mQQs, mUUs, psi, phi, cos2Xi2Phi, sin2Xi2Phi
    )

    return Tterm, Qterm, Uterm


@njit
def compute_ata_atd_for_one_detector(
    ata,
    atd,
    tod,
    m0f_solver,
    m2f_solver,
    m4f_solver,
    pixel_ind,
    rho,
    psi,
    phi,
    cos2Xi2Phi,
    sin2Xi2Phi,
    phases_2f,
    phases_4f,
):
    r"""
    Single-frequency case: compute :math:`A^T A` and :math:`A^T d`
    for a single detector, looping over (time) samples.
    """

    for i in prange(len(tod)):
        Four_rho_phi = 4 * (rho[i] - phi)
        Two_rho_phi = 2 * (rho[i] - phi)
        Tterm, Qterm, Uterm = compute_TQUsolver_for_one_sample(
            mIIs=m0f_solver[0, 0]
            + m2f_solver[0, 0] * np.cos(Two_rho_phi + phases_2f[0, 0])
            + m4f_solver[0, 0] * np.cos(Four_rho_phi + phases_4f[0, 0]),
            mQIs=m0f_solver[1, 0]
            + m2f_solver[1, 0] * np.cos(Two_rho_phi + phases_2f[1, 0])
            + m4f_solver[1, 0] * np.cos(Four_rho_phi + phases_4f[1, 0]),
            mUIs=m0f_solver[2, 0]
            + m2f_solver[2, 0] * np.cos(Two_rho_phi + phases_2f[2, 0])
            + m4f_solver[2, 0] * np.cos(Four_rho_phi + phases_4f[2, 0]),
            mIQs=m0f_solver[0, 1]
            + m2f_solver[0, 1] * np.cos(Two_rho_phi + phases_2f[0, 1])
            + m4f_solver[0, 1] * np.cos(Four_rho_phi + phases_4f[0, 1]),
            mIUs=m0f_solver[0, 2]
            + m2f_solver[0, 2] * np.cos(Two_rho_phi + phases_2f[0, 2])
            + m4f_solver[0, 2] * np.cos(Four_rho_phi + phases_4f[0, 2]),
            mQQs=m0f_solver[1, 1]
            + m2f_solver[1, 1] * np.cos(Two_rho_phi + phases_2f[1, 1])
            + m4f_solver[1, 1] * np.cos(Four_rho_phi + phases_4f[1, 1]),
            mUUs=m0f_solver[2, 2]
            + m2f_solver[2, 2] * np.cos(Two_rho_phi + phases_2f[2, 2])
            + m4f_solver[2, 2] * np.cos(Four_rho_phi + phases_4f[2, 2]),
            mUQs=m0f_solver[2, 1]
            + m2f_solver[2, 1] * np.cos(Two_rho_phi + phases_2f[2, 1])
            + m4f_solver[2, 1] * np.cos(Four_rho_phi + phases_4f[2, 1]),
            mQUs=m0f_solver[1, 2]
            + m2f_solver[1, 2] * np.cos(Two_rho_phi + phases_2f[1, 2])
            + m4f_solver[1, 2] * np.cos(Four_rho_phi + phases_4f[1, 2]),
            psi=psi[i],
            phi=phi,
            cos2Xi2Phi=cos2Xi2Phi,
            sin2Xi2Phi=sin2Xi2Phi,
        )

        atd[pixel_ind[i], 0] += tod[i] * Tterm
        atd[pixel_ind[i], 1] += tod[i] * Qterm
        atd[pixel_ind[i], 2] += tod[i] * Uterm

        ata[pixel_ind[i], 0, 0] += Tterm * Tterm
        ata[pixel_ind[i], 1, 0] += Tterm * Qterm
        ata[pixel_ind[i], 2, 0] += Tterm * Uterm
        ata[pixel_ind[i], 1, 1] += Qterm * Qterm
        ata[pixel_ind[i], 2, 1] += Qterm * Uterm
        ata[pixel_ind[i], 2, 2] += Uterm * Uterm


>>>>>>> dbfec645
class HwpSys:
    """A container object for handling tod filling in presence of hwp non-idealities
    following the approach of Giardiello et al. 2021
    https://arxiv.org/abs/2106.08031
    Args:
         simulation (:class:`.Simulation`): an instance of the class \
         :class:`.Simulation`
    """

    def __init__(self, simulation):
        self.sim = simulation

    def set_parameters(
        self,
        nside: Union[int, None] = None,
        nside_out: Union[int, None] = None,
        mbs_params: Union[MbsParameters, None] = None,
        build_map_on_the_fly: Union[bool, None] = False,
        apply_non_linearity: Union[bool, None] = False,
        add_2f_hwpss: Union[bool, None] = False,
        interpolation: Union[str, None] = "",
        channel: Union[FreqChannelInfo, None] = None,
        maps: Union[np.ndarray, None] = None,
        comm: Union[bool, None] = None,
        mueller_phases: Union[dict, None] = None,
<<<<<<< HEAD
        mueller_or_jones: Union[str, None] = None,
        integrate_in_band: Union[bool, None] = False,
        integrate_in_band_solver: Union[bool, None] = False,
=======
>>>>>>> dbfec645
    ):
        r"""It sets the input paramters reading a dictionary `sim.parameters`
        with key "hwp_sys" and the following input arguments

        Args:
          nside (integer): nside used in the analysis
          nside_out (integer): nside for the output maps. If not provided, same as nside
          mbs_params (:class:`.Mbs`): an instance of the :class:`.Mbs` class
          build_map_on_the_fly (bool): fills :math:`A^T A` and :math:`A^T d`
          apply_non_linearity (bool): applies the coupling of the non-linearity
              systematics with hwp_sys
          add_2f_hwpss (bool): adds the 2f hwpss signal to the TOD
          interpolation (str): if it is ``""`` (the default), pixels in the map
              won’t be interpolated. If it is ``linear``, a linear interpolation
              will be used
          channel (:class:`.FreqChannelInfo`): an instance of the
                                                :class:`.FreqChannelInfo` class
          maps (float): input maps (3, npix) coherent with nside provided,
              Input maps needs to be in galactic (mbs default)
              if `maps` is not None, `mbs_params` is ignored
              (i.e. input maps are not generated)
          comm (SerialMpiCommunicator): MPI communicator
        """

        hwp_sys_Mbs_make_cmb = True
        hwp_sys_Mbs_make_fg = True
        hwp_sys_Mbs_fg_models = ["pysm_synch_0", "pysm_freefree_1", "pysm_dust_0"]
        hwp_sys_Mbs_gaussian_smooth = True

        # This part sets from parameter file
        if (self.sim.parameters is not None) and (
            "hwp_sys" in self.sim.parameters.keys()
        ):
            paramdict = self.sim.parameters["hwp_sys"]

            self.nside = paramdict.get("nside", False)
            self.nside_out = paramdict.get("nside_out", False)

            assert self.nside_out <= self.nside, (
                f"Error, {self.nside_out=} cannot be larger than {self.nside=}"
            )

            self.build_map_on_the_fly = paramdict.get("build_map_on_the_fly", False)

            # here we set the values for Mbs used in the code if present
            # in paramdict, otherwise defaults
            hwp_sys_Mbs_make_cmb = paramdict.get("hwp_sys_Mbs_make_cmb", True)
            hwp_sys_Mbs_make_fg = paramdict.get("hwp_sys_Mbs_make_fg", True)
            hwp_sys_Mbs_fg_models = paramdict.get(
                "hwp_sys_Mbs_fg_models",
                ["pysm_synch_1", "pysm_freefree_1", "pysm_dust_1", "pysm_ame_1"],
            )
            hwp_sys_Mbs_gaussian_smooth = paramdict.get(
                "hwp_sys_Mbs_gaussian_smooth", True
            )
        # This part sets from input_parameters()
        if nside is None:
            self.nside = 512
        else:
            self.nside = nside

        if nside_out is None:
            self.nside_out = self.nside
        else:
            self.nside_out = nside_out

        if (self.sim.parameters is not None) and (
            "hwp_sys" in self.sim.parameters.keys()
        ):
            if "general" in self.sim.parameters.keys():
                if "nside" in self.sim.parameters["general"].keys():
                    if self.sim.parameters["general"]["nside"] != self.nside:
                        print(
                            "Warning!! nside from general "
                            "(=%i) and hwp_sys (=%i) do not match. Using hwp_sys"
                            % (
                                self.sim.parameters["general"]["nside"],
                                self.nside,
                            )
                        )

        if not hasattr(self, "build_map_on_the_fly"):
            if build_map_on_the_fly is not None:
                self.build_map_on_the_fly = build_map_on_the_fly

        if not hasattr(self, "apply_non_linearity"):
            if apply_non_linearity is not None:
                self.apply_non_linearity = apply_non_linearity

        if not hasattr(self, "add_2f_hwpss"):
            if add_2f_hwpss is not None:
                self.add_2f_hwpss = add_2f_hwpss

<<<<<<< HEAD
        if not hasattr(self, "integrate_in_band"):
            if integrate_in_band is not None:
                self.integrate_in_band = integrate_in_band

        if not hasattr(self, "integrate_in_band_solver"):
            if integrate_in_band_solver is not None:
                self.integrate_in_band_solver = integrate_in_band_solver

        if not hasattr(self, "comm"):
            if comm is not None:
                self.comm = comm

=======
        if not hasattr(self, "comm"):
            if comm is not None:
                self.comm = comm

>>>>>>> dbfec645
        if mbs_params is None and np.any(maps) is None:
            mbs_params = lbs.MbsParameters(
                make_cmb=hwp_sys_Mbs_make_cmb,
                make_fg=hwp_sys_Mbs_make_fg,
                fg_models=hwp_sys_Mbs_fg_models,
                gaussian_smooth=hwp_sys_Mbs_gaussian_smooth,
                bandpass_int=False,
                maps_in_ecliptic=False,
                nside=self.nside,
            )

        if np.any(maps) is None:
            mbs_params.nside = self.nside

        self.npix = hp.nside2npix(self.nside)
        self.npix_out = hp.nside2npix(self.nside_out)

        self.interpolation = interpolation

        if channel is None:
            channel = lbs.FreqChannelInfo(bandcenter_ghz=140)

        if np.any(maps) is None:
            mbs = lbs.Mbs(
                simulation=self.sim, parameters=mbs_params, channel_list=channel
            )
            self.maps = mbs.run_all()[0][
                f"{channel.channel.split()[0]}_{channel.channel.split()[1]}"
            ]
        else:
            self.maps = maps

            del maps

        if self.build_map_on_the_fly:
            self.atd = np.zeros((self.npix_out, 3), dtype=np.float64)
            self.ata = np.zeros((self.npix_out, 3, 3), dtype=np.float64)

<<<<<<< HEAD
        self.mueller_or_jones = mueller_or_jones

=======
>>>>>>> dbfec645
        if mueller_phases is not None:
            self.mueller_phases = mueller_phases
        else:
            # (temporary solution) using phases from Patanchon et al 2021 as the default.
            self.mueller_phases = {
                "2f": np.array(
                    [[-2.32, -0.49, -2.06], [2.86, -0.25, -2.00], [1.29, -2.01, 2.54]],
                    dtype=np.float64,
                ),
                "4f": np.array(
                    [
                        [-0.84, -0.04, -1.61],
                        [0.14, -0.00061, -0.00056 - np.pi / 2],
                        [-1.43, -0.00070 - np.pi / 2, np.pi - 0.00065],
                    ],
                    dtype=np.float64,
                ),
            }
<<<<<<< HEAD

        # self.comm = comm
=======
>>>>>>> dbfec645

    def fill_tod(
        self,
        observations: Union[Observation, List[Observation]] = None,
        pointings: Union[np.ndarray, List[np.ndarray], None] = None,
        hwp_angle: Union[np.ndarray, List[np.ndarray], None] = None,
        input_map_in_galactic: bool = True,
        save_tod: bool = False,
        dtype_pointings=np.float64,
    ):
        r"""Fill a TOD and/or :math:`A^T A` and :math:`A^T d` for the
        "on-the-fly" map production

        Args:
            observations (:class:`Observation`): container for the
                TOD. If the TOD is not required, you can avoid
                allocating ``observations.tod`` by setting
                ``allocate_tod=False`` in :class:`.Observation`.

            pointings (optional): if not present, it is either computed
                on the fly (generated by :func:`lbs.get_pointings` per
                detector), or read from
                ``observations.pointing_matrix`` (if present).

                If ``observations`` is not a list, ``pointings`` must
                be a np.array of shape ``(N_det, N_samples, 3)``. If
                ``observations`` is a list, ``pointings`` must be a
                list of same length.

            hwp_angle (optional): `2ωt`, hwp rotation angles
                (radians). If ``pointings`` is passed, ``hwp_angle``
                must be passed as well, otherwise both must be
                ``None``. If not passed, it is computed on the fly
                (generated by :func:`lbs.get_pointings` per detector).
                If ``observations`` is not a list, ``hwp_angle`` must
                be a np.array of dimensions (N_samples).

                If ``observations`` is a list, ``hwp_angle`` must be a
                list of same length.

            input_map_in_galactic (bool): if True, the input map is in
                galactic coordinates, pointings are rotated from
                ecliptic to galactic and output map will also be in
                galactic.

            save_tod (bool): if True, ``obs.tod`` is saved in
                ``observations.tod`` and locally as a .npy file;
                if False, ``obs.tod`` gets deleted.

            dtype_pointings: if ``pointings`` is None and is computed
                within ``fill_tod``, this is the dtype for
                pointings and tod (default: np.float32).

        """

        assert observations is not None, (
            "You need to pass at least one observation to fill_tod."
        )

        if pointings is None:
            if hwp_angle:
                raise Warning(
                    "You passed hwp_angle, but you did not pass pointings, "
                    + "so hwp_angle will be ignored and re-computed on the fly."
                )

            if isinstance(observations, Observation):
                obs_list = [observations]
                if hasattr(observations, "pointing_matrix"):
                    ptg_list = [observations.pointing_matrix]
                else:
                    ptg_list = []
                if hasattr(observations, "hwp_angle"):
                    hwp_angle_list = [observations.hwp_angle]
                else:
                    hwp_angle_list = []

            else:
                obs_list = observations
                ptg_list = []
                hwp_angle_list = []
                for ob in observations:
                    if hasattr(ob, "pointing_matrix"):
                        ptg_list.append(ob.pointing_matrix)
                    if hasattr(ob, "hwp_angle"):
                        hwp_angle_list.append(ob.hwp_angle)

        else:
            if isinstance(observations, Observation):
                assert isinstance(pointings, np.ndarray), (
                    "For one observation you need to pass a np.array "
                    + "of pointings to fill_tod"
                )
                assert (
                    observations.n_detectors == pointings.shape[0]
                    and observations.n_samples == pointings.shape[1]
                    and pointings.shape[2] == 3
                ), (
                    "You need to pass a pointing np.array with shape"
                    + "(N_det, N_samples, 3) for the observation"
                )
                obs_list = [observations]
                ptg_list = [pointings]
                if hwp_angle:
                    assert isinstance(hwp_angle, np.ndarray), (
                        "For one observation, hwp_angle must be passed "
                        + "as a np.array to fill_tod"
                    )
                    assert observations.n_samples == hwp_angle.shape[0], (
                        "You need to pass a hwp_angle np.array with shape"
                        + "N_samples for the observation"
                    )
                    hwp_angle_list = [hwp_angle]
                else:
                    raise ValueError(
                        "If you pass pointings, you must also pass hwp_angle."
                    )
            else:
                assert isinstance(pointings, list), (
                    "When you pass a list of observations to fill_tod, "
                    + "you must a list of `pointings`"
                )
                assert len(observations) == len(pointings), (
                    f"The list of observations has {len(observations)} elements, but "
                    + f"the list of pointings has {len(pointings)} elements"
                )
                obs_list = observations
                ptg_list = pointings
                if hwp_angle:
                    assert len(observations) == len(hwp_angle), (
                        f"The list of observations has {len(observations)} elements, but "
                        + f"the list of hwp_angle has {len(hwp_angle)} elements"
                    )
                    hwp_angle_list = hwp_angle
                else:
                    raise ValueError(
                        "If you pass pointings, you must also pass hwp_angle."
                    )

        for idx_obs, cur_obs in enumerate(obs_list):
            if not self.build_map_on_the_fly:
                # allocate those for "make_binned_map", later filled
                if not hasattr(cur_obs, "pointing_matrix"):
                    cur_obs.pointing_matrix = np.empty(
                        (cur_obs.n_detectors, cur_obs.n_samples, 3),
                        dtype=dtype_pointings,
                    )

            for idet in range(cur_obs.n_detectors):
<<<<<<< HEAD
                if self.mueller_or_jones == "mueller":
                    if np.all(
                        cur_obs.mueller_hwp[idet]
                        == [[1, 0, 0, 0], [0, 1, 0, 0], [0, 0, -1, 0], [0, 0, 0, -1]]
                    ):
                        cur_obs.mueller_hwp[idet] = {
                            "0f": np.array(
                                [[1, 0, 0], [0, 0, 0], [0, 0, 0]], dtype=np.float64
                            ),
                            "2f": np.array(
                                [[0, 0, 0], [0, 0, 0], [0, 0, 0]], dtype=np.float64
                            ),
                            "4f": np.array(
                                [[0, 0, 0], [0, 1, 1], [0, 1, 1]], dtype=np.float64
                            ),
                        }

                    if cur_obs.mueller_hwp_solver[idet] is None:
                        cur_obs.mueller_hwp_solver[idet] = {
                            "0f": np.array(
                                [[1, 0, 0], [0, 0, 0], [0, 0, 0]], dtype=np.float64
                            ),
                            "2f": np.array(
                                [[0, 0, 0], [0, 0, 0], [0, 0, 0]], dtype=np.float64
                            ),
                            "4f": np.array(
                                [[0, 0, 0], [0, 1, 1], [0, 1, 1]], dtype=np.float64
                            ),
                        }

                elif self.mueller_or_jones == "jones":
                    if cur_obs.jones_hwp[idet] is None:
                        cur_obs.jones_hwp[idet] = {
                            "0f": np.array([[0, 0], [0, 0]], dtype=np.float64),
                            "2f": np.array([[0, 0], [0, 0]], dtype=np.float64),
                        }

                    if cur_obs.jones_hwp_solver[idet] is None:
                        cur_obs.jones_hwp_solver[idet] = {
                            "0f": np.array([[0, 0], [0, 0]], dtype=np.float64),
                            "2f": np.array([[0, 0], [0, 0]], dtype=np.float64),
                        }
=======
                # if no mueller_hwp has been set, it will be the ideal one from hwp.py,
                # we must turn it into the rotation harmonics one (for the ideal case)
                if (cur_obs.mueller_hwp[idet] == np.diag([1.0, 1.0, -1.0, -1.0])).all():
                    cur_obs.mueller_hwp[idet] = {
                        "0f": np.array(
                            [[1, 0, 0], [0, 0, 0], [0, 0, 0]], dtype=np.float64
                        ),
                        "2f": np.array(
                            [[0, 0, 0], [0, 0, 0], [0, 0, 0]], dtype=np.float64
                        ),
                        "4f": np.array(
                            [[0, 0, 0], [0, 1, 1], [0, 1, 1]], dtype=np.float64
                        ),
                    }

                if cur_obs.mueller_hwp_solver[idet] is None:
                    cur_obs.mueller_hwp_solver[idet] = {
                        "0f": np.array(
                            [[1, 0, 0], [0, 0, 0], [0, 0, 0]], dtype=np.float64
                        ),
                        "2f": np.array(
                            [[0, 0, 0], [0, 0, 0], [0, 0, 0]], dtype=np.float64
                        ),
                        "4f": np.array(
                            [[0, 0, 0], [0, 1, 1], [0, 1, 1]], dtype=np.float64
                        ),
                    }
>>>>>>> dbfec645

                tod = cur_obs.tod[idet, :]

                if pointings is None and ((not ptg_list) or (not hwp_angle_list)):
                    cur_point, cur_hwp_angle = cur_obs.get_pointings(
                        detector_idx=idet, pointings_dtype=dtype_pointings
                    )
                    cur_point = cur_point.reshape(-1, 3)
                else:
                    cur_point = ptg_list[idx_obs][idet, :, :]
                    cur_hwp_angle = hwp_angle_list[idx_obs]

                # rotating pointing from ecliptic to galactic as the input map
                if input_map_in_galactic:
                    cur_point = rotate_coordinates_e2g(cur_point)

                # all observed pixels over time (for each sample),
                # i.e. len(pix)==len(times)
                if self.interpolation in ["", None]:
                    pix = hp.ang2pix(self.nside, cur_point[:, 0], cur_point[:, 1])

                if self.build_map_on_the_fly:
                    pix_out = hp.ang2pix(
                        self.nside_out, cur_point[:, 0], cur_point[:, 1]
                    )

                if self.interpolation in ["", None]:
                    input_T = self.maps[0, pix]
                    input_Q = self.maps[1, pix]
                    input_U = self.maps[2, pix]

                elif self.interpolation == "linear":
                    input_T = hp.get_interp_val(
                        self.maps[0, :],
                        cur_point[:, 0],
                        cur_point[:, 1],
                    )
                    input_Q = hp.get_interp_val(
                        self.maps[1, :],
                        cur_point[:, 0],
                        cur_point[:, 1],
                    )
                    input_U = hp.get_interp_val(
                        self.maps[2, :],
                        cur_point[:, 0],
                        cur_point[:, 1],
                    )
                else:
                    raise ValueError(
                        "Wrong value for interpolation. It should be one of the following:\n"
                        + '- "" for no interpolation\n'
                        + '- "linear" for linear interpolation\n'
                    )

<<<<<<< HEAD
=======
                # separating polarization angle xi from cur_point[:, 2] = psi + xi
                # xi: polarization angle, i.e. detector dependent
                # psi: instrument angle, i.e. boresight direction from focal plane POV
>>>>>>> dbfec645
                xi = cur_obs.pol_angle_rad[idet]
                psi = cur_point[:, 2]

                phi = np.deg2rad(cur_obs.pointing_theta_phi_psi_deg[idet][1])

                cos2Xi2Phi = np.cos(2 * xi - 2 * phi)
                sin2Xi2Phi = np.sin(2 * xi - 2 * phi)

<<<<<<< HEAD
                if self.integrate_in_band:
                    if self.mueller_or_jones == "mueller":
                        assert (
                            len(cur_obs.mueller_hwp[idet]["0f"]) == 1
                            or len(cur_obs.mueller_hwp[idet]["2f"]) == 1
                            or len(cur_obs.mueller_hwp[idet]["4f"]) == 1
                        ), (
                            "integrate_in_band is set to true but at least one of the harmonics has only one matrix"
                        )

                        mueller_methods.integrate_inband_signal_for_one_detector(
                            tod_det=tod,
                            freqs=self.freqs,
                            band=self.cmb2bb,
                            m0f=cur_obs.mueller_hwp[idet]["0f"],
                            m2f=cur_obs.mueller_hwp[idet]["2f"],
                            m4f=cur_obs.mueller_hwp[idet]["4f"],
                            rho=np.array(cur_hwp_angle, dtype=np.float64),
                            psi=np.array(psi, dtype=np.float64),
                            mapT=input_T,
                            mapQ=input_Q,
                            mapU=input_U,
                            cos2Xi2Phi=cos2Xi2Phi,
                            sin2Xi2Phi=sin2Xi2Phi,
                            phi=phi,
                            apply_non_linearity=self.apply_non_linearity,
                            g_one_over_k=cur_obs.g_one_over_k[idet],
                            add_2f_hwpss=self.add_2f_hwpss,
                            amplitude_2f_k=cur_obs.amplitude_2f_k[idet],
                            phases_2f=self.mueller_phases["2f"],
                            phases_4f=self.mueller_phases["4f"],
                        )

                    elif self.mueller_or_jones == "jones":
                        assert (
                            len(cur_obs.jones_hwp[idet]["0f"]) == 1
                            or len(cur_obs.jones_hwp[idet]["2f"]) == 1
                            or len(cur_obs.jones_hwp[idet]["4f"]) == 1
                        ), (
                            "integrate_in_band is set to true but at least one of the harmonics has only one matrix"
                        )

                        j0f = cur_obs.jones_hwp[idet]["0f"]
                        j2f = cur_obs.jones_hwp[idet]["2f"]

                        jones_methods.integrate_inband_signal_for_one_detector(
                            tod_det=tod,
                            freqs=self.freqs_solver,
                            band=self.cmb2bb_solver,
                            j0f=j0f,
                            j2f=j2f,
                            rho=np.array(cur_hwp_angle, dtype=np.float64),
                            psi=np.array(psi, dtype=np.float64),
                            mapT=input_T,
                            mapQ=input_Q,
                            mapU=input_U,
                            cos2Xi2Phi=cos2Xi2Phi,
                            sin2Xi2Phi=sin2Xi2Phi,
                            phi=phi,
                            apply_non_linearity=self.apply_non_linearity,
                            g_one_over_k=cur_obs.g_one_over_k[idet],
                            add_2f_hwpss=self.add_2f_hwpss,
                            amplitude_2f_k=cur_obs.amplitude_2f_k[idet],
                        )

                else:
                    if self.mueller_or_jones == "mueller":
                        mueller_methods.compute_signal_for_one_detector(
                            tod_det=tod,
                            m0f=cur_obs.mueller_hwp[idet]["0f"],
                            m2f=cur_obs.mueller_hwp[idet]["2f"],
                            m4f=cur_obs.mueller_hwp[idet]["4f"],
                            rho=np.array(cur_hwp_angle, dtype=np.float64),
                            psi=np.array(psi, dtype=np.float64),
                            mapT=input_T,
                            mapQ=input_Q,
                            mapU=input_U,
                            cos2Xi2Phi=cos2Xi2Phi,
                            sin2Xi2Phi=sin2Xi2Phi,
                            phi=phi,
                            apply_non_linearity=self.apply_non_linearity,
                            g_one_over_k=cur_obs.g_one_over_k[idet],
                            add_2f_hwpss=self.add_2f_hwpss,
                            amplitude_2f_k=cur_obs.amplitude_2f_k[idet],
                            phases_2f=self.mueller_phases["2f"],
                            phases_4f=self.mueller_phases["4f"],
                        )

                    elif self.mueller_or_jones == "jones":
                        j0f = cur_obs.jones_hwp[idet]["0f"]
                        j2f = cur_obs.jones_hwp[idet]["2f"]

                        jones_methods.compute_signal_for_one_detector(
                            tod_det=tod,
                            j0f=j0f,
                            j2f=j2f,
                            rho=np.array(cur_hwp_angle, dtype=np.float64),
                            psi=np.array(psi, dtype=np.float64),
                            mapT=input_T,
                            mapQ=input_Q,
                            mapU=input_U,
                            cos2Xi2Phi=cos2Xi2Phi,
                            sin2Xi2Phi=sin2Xi2Phi,
                            phi=phi,
                            apply_non_linearity=self.apply_non_linearity,
                            g_one_over_k=cur_obs.g_one_over_k[idet],
                            add_2f_hwpss=self.add_2f_hwpss,
                            amplitude_2f_k=cur_obs.amplitude_2f_k[idet],
                        )

                if self.build_map_on_the_fly:
                    if self.integrate_in_band_solver:
                        if self.mueller_or_jones == "mueller":
                            assert (
                                len(cur_obs.mueller_hwp_solver[idet]["0f"]) == 1
                                or len(cur_obs.mueller_hwp_solver[idet]["2f"]) == 1
                                or len(cur_obs.mueller_hwp_solver[idet]["4f"]) == 1
                            ), (
                                "integrate_in_band is set to true but at least one of the harmonics has only one solver matrix"
                            )
                            mueller_methods.integrate_inband_atd_ata_for_one_detector(
                                ata=self.ata,
                                atd=self.atd,
                                tod=tod,
                                freqs=self.freqs,
                                band=self.cmb2bb,
                                m0f_solver=cur_obs.mueller_hwp_solver[idet]["0f"],
                                m2f_solver=cur_obs.mueller_hwp_solver[idet]["2f"],
                                m4f_solver=cur_obs.mueller_hwp_solver[idet]["4f"],
                                pixel_ind=pix_out,
                                rho=np.array(cur_hwp_angle, dtype=np.float64),
                                psi=np.array(psi, dtype=np.float64),
                                phi=phi,
                                cos2Xi2Phi=cos2Xi2Phi,
                                sin2Xi2Phi=sin2Xi2Phi,
                                phases_2f=self.mueller_phases["2f"],
                                phases_4f=self.mueller_phases["4f"],
                            )

                        elif self.mueller_or_jones == "jones":
                            assert (
                                len(cur_obs.jones_hwp_solver[idet]["0f"]) == 1
                                or len(cur_obs.jones_hwp_solver[idet]["2f"]) == 1
                            ), (
                                "integrate_in_band is set to true but at least one of the harmonics has only one solver matrix"
                            )

                            j0fs = cur_obs.jones_hwp_solver[idet]["0f"]
                            j2fs = cur_obs.jones_hwp_solver[idet]["2f"]

                            jones_methods.integrate_inband_atd_ata_for_one_detector(
                                ata=self.ata,
                                atd=self.atd,
                                tod=tod,
                                freqs=self.freqs,
                                band=self.cmb2bb,
                                j0f_solver=j0fs,
                                j2f_solver=j2fs,
                                pixel_ind=pix_out,
                                rho=np.array(cur_hwp_angle, dtype=np.float64),
                                psi=np.array(psi, dtype=np.float64),
                                phi=phi,
                                cos2Xi2Phi=cos2Xi2Phi,
                                sin2Xi2Phi=sin2Xi2Phi,
                            )

                    else:
                        if self.mueller_or_jones == "mueller":
                            mueller_methods.compute_ata_atd_for_one_detector(
                                ata=self.ata,
                                atd=self.atd,
                                tod=tod,
                                m0f_solver=cur_obs.mueller_hwp_solver[idet]["0f"],
                                m2f_solver=cur_obs.mueller_hwp_solver[idet]["2f"],
                                m4f_solver=cur_obs.mueller_hwp_solver[idet]["4f"],
                                pixel_ind=pix_out,
                                rho=np.array(cur_hwp_angle, dtype=np.float64),
                                psi=np.array(psi, dtype=np.float64),
                                phi=phi,
                                cos2Xi2Phi=cos2Xi2Phi,
                                sin2Xi2Phi=sin2Xi2Phi,
                                phases_2f=self.mueller_phases["2f"],
                                phases_4f=self.mueller_phases["4f"],
                            )

                        elif self.mueller_or_jones == "jones":
                            j0fs = cur_obs.jones_hwp_solver[idet]["0f"]
                            j2fs = cur_obs.jones_hwp_solver[idet]["2f"]

                            jones_methods.compute_ata_atd_for_one_detector(
                                ata=self.ata,
                                atd=self.atd,
                                tod=tod,
                                j0f_solver=j0fs,
                                j2f_solver=j2fs,
                                pixel_ind=pix_out,
                                rho=np.array(cur_hwp_angle, dtype=np.float64),
                                psi=np.array(psi, dtype=np.float64),
                                phi=phi,
                                cos2Xi2Phi=cos2Xi2Phi,
                                sin2Xi2Phi=sin2Xi2Phi,
                            )

                cur_obs.tod[idet] = tod

=======
                compute_signal_for_one_detector(
                    tod_det=tod,
                    m0f=cur_obs.mueller_hwp[idet]["0f"],
                    m2f=cur_obs.mueller_hwp[idet]["2f"],
                    m4f=cur_obs.mueller_hwp[idet]["4f"],
                    rho=np.array(cur_hwp_angle, dtype=np.float64),
                    psi=np.array(psi, dtype=np.float64),
                    mapT=input_T,
                    mapQ=input_Q,
                    mapU=input_U,
                    cos2Xi2Phi=cos2Xi2Phi,
                    sin2Xi2Phi=sin2Xi2Phi,
                    phi=phi,
                    apply_non_linearity=self.apply_non_linearity,
                    g_one_over_k=cur_obs.g_one_over_k[idet],
                    add_2f_hwpss=self.add_2f_hwpss,
                    amplitude_2f_k=cur_obs.amplitude_2f_k[idet],
                    phases_2f=self.mueller_phases["2f"],
                    phases_4f=self.mueller_phases["4f"],
                )

                if self.build_map_on_the_fly:
                    compute_ata_atd_for_one_detector(
                        ata=self.ata,
                        atd=self.atd,
                        tod=tod,
                        m0f_solver=cur_obs.mueller_hwp_solver[idet]["0f"],
                        m2f_solver=cur_obs.mueller_hwp_solver[idet]["2f"],
                        m4f_solver=cur_obs.mueller_hwp_solver[idet]["4f"],
                        pixel_ind=pix_out,
                        rho=np.array(cur_hwp_angle, dtype=np.float64),
                        psi=np.array(psi, dtype=np.float64),
                        phi=phi,
                        cos2Xi2Phi=cos2Xi2Phi,
                        sin2Xi2Phi=sin2Xi2Phi,
                        phases_2f=self.mueller_phases["2f"],
                        phases_4f=self.mueller_phases["4f"],
                    )

                cur_obs.tod[idet] = tod

>>>>>>> dbfec645
        if self.interpolation in ["", None]:
            del pix
        del input_T, input_Q, input_U
        if not save_tod:
            del cur_obs.tod

    def make_map(self, observations):
        """It generates "on the fly" map. This option is only availabe if
        `build_map_on_the_fly` is set to True.

        Args:
             observations list of class:`Observations`: only necessary for the communicator
             pointings (float): pointing for each sample and detector
                 generated by lbs.get_pointings
             hwp_radpsec (float): hwp rotation speed in radiants per second
        Returns:
            map (float): rebinned T,Q,U maps
        """

        assert self.build_map_on_the_fly, (
            "make_map available only with build_map_on_the_fly option activated"
        )
        # from mapping.py
        if all([obs.comm is None for obs in observations]) or not mpi.MPI_ENABLED:
            # Serial call
            pass
        elif all(
            [
                mpi.MPI.Comm.Compare(observations[i].comm, observations[i + 1].comm) < 2
                for i in range(len(observations) - 1)
            ]
        ):
            self.comm.Allreduce(mpi.MPI.IN_PLACE, self.atd, mpi.MPI.SUM)
            self.comm.Allreduce(mpi.MPI.IN_PLACE, self.ata, mpi.MPI.SUM)
        else:
            raise NotImplementedError(
                "All observations must be distributed over the same MPI groups"
            )

        self.ata[:, 0, 1] = self.ata[:, 1, 0]
        self.ata[:, 0, 2] = self.ata[:, 2, 0]
        self.ata[:, 1, 2] = self.ata[:, 2, 1]

        cond = np.linalg.cond(self.ata)
        res = np.full_like(self.atd, hp.UNSEEN)
        mask = cond < COND_THRESHOLD
        res[mask] = np.linalg.solve(self.ata[mask], self.atd[mask])
        return res.T<|MERGE_RESOLUTION|>--- conflicted
+++ resolved
@@ -5,11 +5,7 @@
 import numpy as np
 from astropy import constants as const
 from astropy.cosmology import Planck18 as cosmo
-<<<<<<< HEAD
 from numba import njit
-=======
-from numba import njit, prange
->>>>>>> dbfec645
 
 import litebird_sim as lbs
 from litebird_sim import mpi
@@ -62,115 +58,6 @@
 
     return polang
 
-
-<<<<<<< HEAD
-=======
-def JonesToMueller(jones):
-    """
-    Converts a Jones matrix to a Mueller matrix.
-    The Jones matrix is assumed to be a 2x2 complex matrix (np.array).
-    The Mueller matrix is a 4x4 real matrix.
-    Credits to Yuki Sakurai for the function.
-    """
-
-    # Pauli matrix basis
-    pauli_basis = np.array(
-        object=[
-            [[1, 0], [0, 1]],  # Identity matrix
-            [[1, 0], [0, -1]],  # Pauli matrix z
-            [[0, 1], [1, 0]],  # Pauli matrix x
-            [[0, -1j], [1j, 0]],  # Pauli matrix y
-        ],
-        dtype=complex,
-    )
-
-    # Mueller matrix is M_ij = 1/2 * Tr(pauli[i] * J * pauli[j] * J^dagger)
-    mueller = np.zeros((4, 4), dtype=float)
-
-    for i in range(4):
-        for j in range(4):
-            Mij = 0.5 * np.trace(
-                np.dot(
-                    pauli_basis[i],
-                    np.dot(jones, np.dot(pauli_basis[j], np.conjugate(jones).T)),
-                )
-            )
-            # Sanity check to ensure the formula operates correctly and
-            # does not yield any imaginary components.
-            # Mueller-matrix elements should be real.
-            if np.imag(Mij) > 1e-9:
-                logging.warning("Discarding the unnecessary imaginary part!")
-
-            mueller[i, j] += np.real(Mij)
-    return mueller
-
-
-def get_mueller_from_jones(h1, h2, z1, z2, beta):
-    r"""
-    Converts the (frequency-dependent) input Jones matrix to a Mueller matrix.
-    Returns Mueller matrix (3x3xNfreq), V-mode related terms are discarded,
-    given the assumption of vanishing circular polarization.
-
-    Inputs: :math:`h_1`, :math:`h_2`, :math:`\zeta_1`, :math:`\zeta_2`,
-    :math:`\beta` (i.e. systematics of the HWP, not the full Jones matrix)
-    Returns: :math:`M^{II}`, :math:`M^{QI}`, :math:`M^{UI}`, :math:`M^{IQ}`,
-    :math:`M^{IU}`, :math:`M^{QQ}`, :math:`M^{UU}`, :math:`M^{UQ}`, :math:`M^{QU}`
-    (single/multi-frequency Mueller matrix terms)
-    """
-
-    # Convert inputs to numpy arrays
-    h1, h2, z1, z2, beta = np.atleast_1d(h1, h2, z1, z2, beta)
-
-    # Check if input arrays are of the same length
-    # map returns an iterator that contains the length of each parameter
-    # The set() function creates a set from the iterator obtained in the previous step
-    # and remove eventual duplicates: if the length of the set is greater than 1,
-    # it means that the input arrays have different lengths.
-    if len(set(map(len, (h1, h2, z1, z2, beta)))) > 1:
-        raise ValueError("Input arrays must have the same length.")
-
-    if len(h1) == 1:
-        # Single frequency case
-        Mueller = np.zeros((4, 4))
-        jones_1d = np.array(
-            [[1 + h1[0], z1[0]], [z2[0], -(1 + h2[0]) * np.exp(1j * beta[0])]]
-        )
-        Mueller[:, :] += JonesToMueller(jones_1d)
-        mII, mQI, mUI, mIQ, mIU, mQQ, mUU, mUQ, mQU = (
-            Mueller[0, 0],
-            Mueller[1, 0],
-            Mueller[2, 0],
-            Mueller[0, 1],
-            Mueller[0, 2],
-            Mueller[1, 1],
-            Mueller[2, 2],
-            Mueller[2, 1],
-            Mueller[1, 2],
-        )
-    else:
-        # Frequency-dependent case
-        Mueller = np.zeros((4, 4, len(h1)))
-        for i in range(len(h1)):
-            jones_1d = np.array(
-                [[1 + h1[i], z1[i]], [z2[i], -(1 + h2[i]) * np.exp(1j * beta[i])]]
-            )
-            Mueller[:, :, i] += JonesToMueller(jones_1d)
-        mII, mQI, mUI, mIQ, mIU, mQQ, mUU, mUQ, mQU = (
-            Mueller[0, 0, :],
-            Mueller[1, 0, :],
-            Mueller[2, 0, :],
-            Mueller[0, 1, :],
-            Mueller[0, 2, :],
-            Mueller[1, 1, :],
-            Mueller[2, 2, :],
-            Mueller[2, 1, :],
-            Mueller[1, 2, :],
-        )
-
-    return mII, mQI, mUI, mIQ, mIU, mQQ, mUU, mUQ, mQU
-
-
->>>>>>> dbfec645
 @njit
 def mueller_interpolation(Theta, harmonic, i, j):
     mueller0deg = {
@@ -215,248 +102,6 @@
         + (mueller10deg[harmonic][i, j] - mueller0deg[harmonic][i, j]) * f_factor
     )
 
-
-<<<<<<< HEAD
-=======
-@njit
-def compute_Tterm_for_one_sample_for_tod(mII, mQI, mUI, cos2Xi2Phi, sin2Xi2Phi):
-    Tterm = mII + mQI * cos2Xi2Phi + mUI * sin2Xi2Phi
-
-    return Tterm
-
-
-@njit
-def compute_Qterm_for_one_sample_for_tod(
-    mIQ, mQQ, mUU, mIU, mUQ, mQU, psi, phi, cos2Xi2Phi, sin2Xi2Phi
-):
-    Qterm = np.cos(2 * psi + 2 * phi) * (
-        mIQ + mQQ * cos2Xi2Phi + mUQ * sin2Xi2Phi
-    ) - np.sin(2 * psi + 2 * phi) * (mIU + mQU * cos2Xi2Phi + mUU * sin2Xi2Phi)
-
-    return Qterm
-
-
-@njit
-def compute_Uterm_for_one_sample_for_tod(
-    mIU, mQU, mUQ, mIQ, mQQ, mUU, psi, phi, cos2Xi2Phi, sin2Xi2Phi
-):
-    Uterm = np.sin(2 * psi + 2 * phi) * (
-        mIQ + mQQ * cos2Xi2Phi + mUQ * sin2Xi2Phi
-    ) + np.cos(2 * psi + 2 * phi) * (mIU + mQU * cos2Xi2Phi + mUU * sin2Xi2Phi)
-
-    return Uterm
-
-
-@njit
-def compute_signal_for_one_sample(
-    T,
-    Q,
-    U,
-    mII,
-    mQI,
-    mUI,
-    mIQ,
-    mIU,
-    mQQ,
-    mUU,
-    mUQ,
-    mQU,
-    psi,
-    phi,
-    cos2Xi2Phi,
-    sin2Xi2Phi,
-):
-    """Bolometric equation, tod filling for a single (time) sample"""
-    d = T * compute_Tterm_for_one_sample_for_tod(mII, mQI, mUI, cos2Xi2Phi, sin2Xi2Phi)
-
-    d += Q * compute_Qterm_for_one_sample_for_tod(
-        mIQ, mQQ, mUU, mIU, mUQ, mQU, psi, phi, cos2Xi2Phi, sin2Xi2Phi
-    )
-
-    d += U * compute_Uterm_for_one_sample_for_tod(
-        mIU, mQU, mUQ, mIQ, mQQ, mUU, psi, phi, cos2Xi2Phi, sin2Xi2Phi
-    )
-
-    return d
-
-
-@njit(parallel=True)
-def compute_signal_for_one_detector(
-    tod_det,
-    m0f,
-    m2f,
-    m4f,
-    rho,
-    psi,
-    mapT,
-    mapQ,
-    mapU,
-    cos2Xi2Phi,
-    sin2Xi2Phi,
-    phi,
-    apply_non_linearity,
-    g_one_over_k,
-    add_2f_hwpss,
-    amplitude_2f_k,
-    phases_2f,
-    phases_4f,
-):
-    """
-    Single-frequency case: compute the signal for a single detector,
-    looping over (time) samples.
-    """
-
-    for i in prange(len(tod_det)):
-        Four_rho_phi = 4 * (rho[i] - phi)
-        Two_rho_phi = 2 * (rho[i] - phi)
-        tod_det[i] += compute_signal_for_one_sample(
-            T=mapT[i],
-            Q=mapQ[i],
-            U=mapU[i],
-            mII=m0f[0, 0]
-            + m2f[0, 0] * np.cos(Two_rho_phi + phases_2f[0, 0])
-            + m4f[0, 0] * np.cos(Four_rho_phi + phases_4f[0, 0]),
-            mQI=m0f[1, 0]
-            + m2f[1, 0] * np.cos(Two_rho_phi + phases_2f[1, 0])
-            + m4f[1, 0] * np.cos(Four_rho_phi + phases_4f[1, 0]),
-            mUI=m0f[2, 0]
-            + m2f[2, 0] * np.cos(Two_rho_phi + phases_2f[2, 0])
-            + m4f[2, 0] * np.cos(Four_rho_phi + phases_4f[2, 0]),
-            mIQ=m0f[0, 1]
-            + m2f[0, 1] * np.cos(Two_rho_phi + phases_2f[0, 1])
-            + m4f[0, 1] * np.cos(Four_rho_phi + phases_4f[0, 1]),
-            mIU=m0f[0, 2]
-            + m2f[0, 2] * np.cos(Two_rho_phi + phases_2f[0, 2])
-            + m4f[0, 2] * np.cos(Four_rho_phi + phases_4f[0, 2]),
-            mQQ=m0f[1, 1]
-            + m2f[1, 1] * np.cos(Two_rho_phi + phases_2f[1, 1])
-            + m4f[1, 1] * np.cos(Four_rho_phi + phases_4f[1, 1]),
-            mUU=m0f[2, 2]
-            + m2f[2, 2] * np.cos(Two_rho_phi + phases_2f[2, 2])
-            + m4f[2, 2] * np.cos(Four_rho_phi + phases_4f[2, 2]),
-            mUQ=m0f[2, 1]
-            + m2f[2, 1] * np.cos(Two_rho_phi + phases_2f[2, 1])
-            + m4f[2, 1] * np.cos(Four_rho_phi + phases_4f[2, 1]),
-            mQU=m0f[1, 2]
-            + m2f[1, 2] * np.cos(Two_rho_phi + phases_2f[1, 2])
-            + m4f[1, 2] * np.cos(Four_rho_phi + phases_4f[1, 2]),
-            psi=psi[i],
-            phi=phi,
-            cos2Xi2Phi=cos2Xi2Phi,
-            sin2Xi2Phi=sin2Xi2Phi,
-        )
-        if add_2f_hwpss:
-            tod_det[i] += compute_2f_for_one_sample(rho[i], amplitude_2f_k)
-        if apply_non_linearity:
-            tod_det[i] += g_one_over_k * tod_det[i] ** 2
-
-
-@njit
-def compute_TQUsolver_for_one_sample(
-    mIIs,
-    mQIs,
-    mUIs,
-    mIQs,
-    mIUs,
-    mQQs,
-    mUUs,
-    mUQs,
-    mQUs,
-    psi,
-    phi,
-    cos2Xi2Phi,
-    sin2Xi2Phi,
-):
-    r"""
-    Single-frequency case: computes :math:`A^T A` and :math:`A^T d`
-    for a single detector, for one (time) sample.
-    """
-    Tterm = compute_Tterm_for_one_sample_for_tod(
-        mIIs, mQIs, mUIs, cos2Xi2Phi, sin2Xi2Phi
-    )
-
-    Qterm = compute_Qterm_for_one_sample_for_tod(
-        mIQs, mQQs, mUUs, mIUs, mUQs, mQUs, psi, phi, cos2Xi2Phi, sin2Xi2Phi
-    )
-    Uterm = compute_Uterm_for_one_sample_for_tod(
-        mIUs, mQUs, mUQs, mIQs, mQQs, mUUs, psi, phi, cos2Xi2Phi, sin2Xi2Phi
-    )
-
-    return Tterm, Qterm, Uterm
-
-
-@njit
-def compute_ata_atd_for_one_detector(
-    ata,
-    atd,
-    tod,
-    m0f_solver,
-    m2f_solver,
-    m4f_solver,
-    pixel_ind,
-    rho,
-    psi,
-    phi,
-    cos2Xi2Phi,
-    sin2Xi2Phi,
-    phases_2f,
-    phases_4f,
-):
-    r"""
-    Single-frequency case: compute :math:`A^T A` and :math:`A^T d`
-    for a single detector, looping over (time) samples.
-    """
-
-    for i in prange(len(tod)):
-        Four_rho_phi = 4 * (rho[i] - phi)
-        Two_rho_phi = 2 * (rho[i] - phi)
-        Tterm, Qterm, Uterm = compute_TQUsolver_for_one_sample(
-            mIIs=m0f_solver[0, 0]
-            + m2f_solver[0, 0] * np.cos(Two_rho_phi + phases_2f[0, 0])
-            + m4f_solver[0, 0] * np.cos(Four_rho_phi + phases_4f[0, 0]),
-            mQIs=m0f_solver[1, 0]
-            + m2f_solver[1, 0] * np.cos(Two_rho_phi + phases_2f[1, 0])
-            + m4f_solver[1, 0] * np.cos(Four_rho_phi + phases_4f[1, 0]),
-            mUIs=m0f_solver[2, 0]
-            + m2f_solver[2, 0] * np.cos(Two_rho_phi + phases_2f[2, 0])
-            + m4f_solver[2, 0] * np.cos(Four_rho_phi + phases_4f[2, 0]),
-            mIQs=m0f_solver[0, 1]
-            + m2f_solver[0, 1] * np.cos(Two_rho_phi + phases_2f[0, 1])
-            + m4f_solver[0, 1] * np.cos(Four_rho_phi + phases_4f[0, 1]),
-            mIUs=m0f_solver[0, 2]
-            + m2f_solver[0, 2] * np.cos(Two_rho_phi + phases_2f[0, 2])
-            + m4f_solver[0, 2] * np.cos(Four_rho_phi + phases_4f[0, 2]),
-            mQQs=m0f_solver[1, 1]
-            + m2f_solver[1, 1] * np.cos(Two_rho_phi + phases_2f[1, 1])
-            + m4f_solver[1, 1] * np.cos(Four_rho_phi + phases_4f[1, 1]),
-            mUUs=m0f_solver[2, 2]
-            + m2f_solver[2, 2] * np.cos(Two_rho_phi + phases_2f[2, 2])
-            + m4f_solver[2, 2] * np.cos(Four_rho_phi + phases_4f[2, 2]),
-            mUQs=m0f_solver[2, 1]
-            + m2f_solver[2, 1] * np.cos(Two_rho_phi + phases_2f[2, 1])
-            + m4f_solver[2, 1] * np.cos(Four_rho_phi + phases_4f[2, 1]),
-            mQUs=m0f_solver[1, 2]
-            + m2f_solver[1, 2] * np.cos(Two_rho_phi + phases_2f[1, 2])
-            + m4f_solver[1, 2] * np.cos(Four_rho_phi + phases_4f[1, 2]),
-            psi=psi[i],
-            phi=phi,
-            cos2Xi2Phi=cos2Xi2Phi,
-            sin2Xi2Phi=sin2Xi2Phi,
-        )
-
-        atd[pixel_ind[i], 0] += tod[i] * Tterm
-        atd[pixel_ind[i], 1] += tod[i] * Qterm
-        atd[pixel_ind[i], 2] += tod[i] * Uterm
-
-        ata[pixel_ind[i], 0, 0] += Tterm * Tterm
-        ata[pixel_ind[i], 1, 0] += Tterm * Qterm
-        ata[pixel_ind[i], 2, 0] += Tterm * Uterm
-        ata[pixel_ind[i], 1, 1] += Qterm * Qterm
-        ata[pixel_ind[i], 2, 1] += Qterm * Uterm
-        ata[pixel_ind[i], 2, 2] += Uterm * Uterm
-
-
->>>>>>> dbfec645
 class HwpSys:
     """A container object for handling tod filling in presence of hwp non-idealities
     following the approach of Giardiello et al. 2021
@@ -482,12 +127,9 @@
         maps: Union[np.ndarray, None] = None,
         comm: Union[bool, None] = None,
         mueller_phases: Union[dict, None] = None,
-<<<<<<< HEAD
         mueller_or_jones: Union[str, None] = None,
         integrate_in_band: Union[bool, None] = False,
         integrate_in_band_solver: Union[bool, None] = False,
-=======
->>>>>>> dbfec645
     ):
         r"""It sets the input paramters reading a dictionary `sim.parameters`
         with key "hwp_sys" and the following input arguments
@@ -580,8 +222,7 @@
         if not hasattr(self, "add_2f_hwpss"):
             if add_2f_hwpss is not None:
                 self.add_2f_hwpss = add_2f_hwpss
-
-<<<<<<< HEAD
+                
         if not hasattr(self, "integrate_in_band"):
             if integrate_in_band is not None:
                 self.integrate_in_band = integrate_in_band
@@ -594,12 +235,6 @@
             if comm is not None:
                 self.comm = comm
 
-=======
-        if not hasattr(self, "comm"):
-            if comm is not None:
-                self.comm = comm
-
->>>>>>> dbfec645
         if mbs_params is None and np.any(maps) is None:
             mbs_params = lbs.MbsParameters(
                 make_cmb=hwp_sys_Mbs_make_cmb,
@@ -638,11 +273,8 @@
             self.atd = np.zeros((self.npix_out, 3), dtype=np.float64)
             self.ata = np.zeros((self.npix_out, 3, 3), dtype=np.float64)
 
-<<<<<<< HEAD
         self.mueller_or_jones = mueller_or_jones
 
-=======
->>>>>>> dbfec645
         if mueller_phases is not None:
             self.mueller_phases = mueller_phases
         else:
@@ -661,11 +293,6 @@
                     dtype=np.float64,
                 ),
             }
-<<<<<<< HEAD
-
-        # self.comm = comm
-=======
->>>>>>> dbfec645
 
     def fill_tod(
         self,
@@ -815,11 +442,10 @@
                     )
 
             for idet in range(cur_obs.n_detectors):
-<<<<<<< HEAD
                 if self.mueller_or_jones == "mueller":
                     if np.all(
                         cur_obs.mueller_hwp[idet]
-                        == [[1, 0, 0, 0], [0, 1, 0, 0], [0, 0, -1, 0], [0, 0, 0, -1]]
+                        == np.diag([1.0, 1.0, -1.0, -1.0])
                     ):
                         cur_obs.mueller_hwp[idet] = {
                             "0f": np.array(
@@ -858,35 +484,6 @@
                             "0f": np.array([[0, 0], [0, 0]], dtype=np.float64),
                             "2f": np.array([[0, 0], [0, 0]], dtype=np.float64),
                         }
-=======
-                # if no mueller_hwp has been set, it will be the ideal one from hwp.py,
-                # we must turn it into the rotation harmonics one (for the ideal case)
-                if (cur_obs.mueller_hwp[idet] == np.diag([1.0, 1.0, -1.0, -1.0])).all():
-                    cur_obs.mueller_hwp[idet] = {
-                        "0f": np.array(
-                            [[1, 0, 0], [0, 0, 0], [0, 0, 0]], dtype=np.float64
-                        ),
-                        "2f": np.array(
-                            [[0, 0, 0], [0, 0, 0], [0, 0, 0]], dtype=np.float64
-                        ),
-                        "4f": np.array(
-                            [[0, 0, 0], [0, 1, 1], [0, 1, 1]], dtype=np.float64
-                        ),
-                    }
-
-                if cur_obs.mueller_hwp_solver[idet] is None:
-                    cur_obs.mueller_hwp_solver[idet] = {
-                        "0f": np.array(
-                            [[1, 0, 0], [0, 0, 0], [0, 0, 0]], dtype=np.float64
-                        ),
-                        "2f": np.array(
-                            [[0, 0, 0], [0, 0, 0], [0, 0, 0]], dtype=np.float64
-                        ),
-                        "4f": np.array(
-                            [[0, 0, 0], [0, 1, 1], [0, 1, 1]], dtype=np.float64
-                        ),
-                    }
->>>>>>> dbfec645
 
                 tod = cur_obs.tod[idet, :]
 
@@ -941,12 +538,6 @@
                         + '- "linear" for linear interpolation\n'
                     )
 
-<<<<<<< HEAD
-=======
-                # separating polarization angle xi from cur_point[:, 2] = psi + xi
-                # xi: polarization angle, i.e. detector dependent
-                # psi: instrument angle, i.e. boresight direction from focal plane POV
->>>>>>> dbfec645
                 xi = cur_obs.pol_angle_rad[idet]
                 psi = cur_point[:, 2]
 
@@ -955,7 +546,6 @@
                 cos2Xi2Phi = np.cos(2 * xi - 2 * phi)
                 sin2Xi2Phi = np.sin(2 * xi - 2 * phi)
 
-<<<<<<< HEAD
                 if self.integrate_in_band:
                     if self.mueller_or_jones == "mueller":
                         assert (
@@ -1160,50 +750,7 @@
                             )
 
                 cur_obs.tod[idet] = tod
-
-=======
-                compute_signal_for_one_detector(
-                    tod_det=tod,
-                    m0f=cur_obs.mueller_hwp[idet]["0f"],
-                    m2f=cur_obs.mueller_hwp[idet]["2f"],
-                    m4f=cur_obs.mueller_hwp[idet]["4f"],
-                    rho=np.array(cur_hwp_angle, dtype=np.float64),
-                    psi=np.array(psi, dtype=np.float64),
-                    mapT=input_T,
-                    mapQ=input_Q,
-                    mapU=input_U,
-                    cos2Xi2Phi=cos2Xi2Phi,
-                    sin2Xi2Phi=sin2Xi2Phi,
-                    phi=phi,
-                    apply_non_linearity=self.apply_non_linearity,
-                    g_one_over_k=cur_obs.g_one_over_k[idet],
-                    add_2f_hwpss=self.add_2f_hwpss,
-                    amplitude_2f_k=cur_obs.amplitude_2f_k[idet],
-                    phases_2f=self.mueller_phases["2f"],
-                    phases_4f=self.mueller_phases["4f"],
-                )
-
-                if self.build_map_on_the_fly:
-                    compute_ata_atd_for_one_detector(
-                        ata=self.ata,
-                        atd=self.atd,
-                        tod=tod,
-                        m0f_solver=cur_obs.mueller_hwp_solver[idet]["0f"],
-                        m2f_solver=cur_obs.mueller_hwp_solver[idet]["2f"],
-                        m4f_solver=cur_obs.mueller_hwp_solver[idet]["4f"],
-                        pixel_ind=pix_out,
-                        rho=np.array(cur_hwp_angle, dtype=np.float64),
-                        psi=np.array(psi, dtype=np.float64),
-                        phi=phi,
-                        cos2Xi2Phi=cos2Xi2Phi,
-                        sin2Xi2Phi=sin2Xi2Phi,
-                        phases_2f=self.mueller_phases["2f"],
-                        phases_4f=self.mueller_phases["4f"],
-                    )
-
-                cur_obs.tod[idet] = tod
-
->>>>>>> dbfec645
+                
         if self.interpolation in ["", None]:
             del pix
         del input_T, input_Q, input_U
