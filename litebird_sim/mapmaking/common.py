from dataclasses import dataclass
from typing import Union, List, Tuple, Callable

import astropy.time
import numpy as np
import numpy.typing as npt
from ducc0.healpix import Healpix_Base
from numba import njit

from litebird_sim.coordinates import CoordinateSystem, rotate_coordinates_e2g
from litebird_sim.observations import Observation
from litebird_sim.mpi import MPI_COMM_GRID
<<<<<<< HEAD
=======

>>>>>>> c7538792

# The threshold on the conditioning number used to determine if a pixel
# was really “seen” or not
COND_THRESHOLD = 1e10

# Definition of time splits
t_year_sec = 365 * 24 * 3600
t_survey_sec = 365 * 24 * 3600 / 2

# Definition of detector splits
lft_wafers = ["L00", "L01", "L02", "L03", "L04", "L05", "L06", "L07"]
mft_wafers = ["M00", "M01", "M02", "M03", "M04", "M05", "M06"]
hft_wafers = ["H00", "H01", "H02"]


@dataclass
class ExternalDestriperParameters:
    """Parameters used by the TOAST/Madam mapmakers to produce a map.

    The list of fields in this dataclass is the following:

    - ``nside``: the NSIDE parameter used to create the maps

    - ``coordinate_system``: an instance of the :class:`.CoordinateSystem` enum.
      It specifies if the map must be created in ecliptic (default) or
      galactic coordinates.

    - ``nnz``: number of components per pixel. The default is 3 (I/Q/U).

    - ``baseline_length_s``: length of the baseline for 1/f noise in seconds.
      The default is 60.0 s.

    - ``iter_max``: maximum number of iterations. The default is 100

    - ``output_file_prefix``: prefix to be used for the filenames of the
      Healpix FITS maps saved in the output directory. The default
      is ``lbs_``.

    The following Boolean flags specify which maps should be returned
    by the function :func:`.destripe`:

    - ``return_hit_map``: return the hit map (number of hits per
      pixel)

    - ``return_binned_map``: return the binned map (i.e., the map with
      no baselines removed).

    - ``return_destriped_map``: return the destriped map. If pure
      white noise is present in the timelines, this should be the same
      as the binned map.

    - ``return_npp``: return the map of the white noise covariance per
      pixel. It contains the following fields: ``II``, ``IQ``, ``IU``,
      ``QQ``, ``QU``, and ``UU`` (in this order).

    - ``return_invnpp``: return the map of the inverse covariance per
      pixel. It contains the following fields: ``II``, ``IQ``, ``IU``,
      ``QQ``, ``QU``, and ``UU`` (in this order).

    - ``return_rcond``: return the map of condition numbers.

    The default is to only return the destriped map.

    """

    nside: int = 512
    coordinate_system: CoordinateSystem = CoordinateSystem.Ecliptic
    nnz: int = 3
    baseline_length_s: float = 60.0
    iter_max: int = 100
    output_file_prefix: str = "lbs_"
    return_hit_map: bool = False
    return_binned_map: bool = False
    return_destriped_map: bool = True
    return_npp: bool = False
    return_invnpp: bool = False
    return_rcond: bool = False


def get_map_making_weights(
    observations: Observation, check: bool = True
) -> npt.NDArray:
    """Return a NumPy array containing the weights of each detector in `observations`

    The number of elements in the result is equal to `observations.n_detectors`. If
    `check` is true, verify that the weights are ok for the map-maker to
    proceed; if not, an `assert` is raised.
    """

    try:
        if isinstance(observations.net_ukrts, (float, int)):
            observations.net_ukrts = observations.net_ukrts * np.ones(
                observations.n_detectors
            )
        weights = observations.sampling_rate_hz * observations.net_ukrts**2
    except AttributeError:
        weights = np.ones(observations.n_detectors)

<<<<<<< HEAD
    if check and MPI_COMM_GRID.is_this_process_in_grid():
        # Check that there are no weird weights
        assert np.all(
            np.isfinite(weights)
        ), f"Not all the detectors' weights are finite numbers: {weights}"
        assert np.all(
            weights > 0.0
        ), f"Not all the detectors' weights are positive: {weights}"
=======
    if check and MPI_COMM_GRID.COMM_OBS_GRID != MPI_COMM_GRID.COMM_NULL:
        if check:
            # Check that there are no weird weights
            assert np.all(
                np.isfinite(weights)
            ), f"Not all the detectors' weights are finite numbers: {weights}"
            assert np.all(
                weights > 0.0
            ), f"Not all the detectors' weights are positive: {weights}"
>>>>>>> c7538792

    return weights


def _normalize_observations_and_pointings(
    observations: Union[Observation, List[Observation]],
    pointings: Union[np.ndarray, List[np.ndarray], None],
) -> Tuple[List[Observation], List[npt.NDArray], List[npt.NDArray]]:
    # In map-making routines, we always rely on two local variables:
    #
    # - obs_list contains a list of the observations to be used in the
    #   map-making process by the current MPI process. Unlike the `observations`
    #   parameters used in functions like `make_binned_map`, this is
    #   *always* a list, i.e., even if there is just one observation
    #
    # - ptg_list: a list of pointing matrices, one per each observation,
    #   each belonging to the current MPI process
    #
    # This function builds the tuple (obs_list, ptg_list, psi_list) and
    # returns it.

    if pointings is None:
        if isinstance(observations, Observation):
            obs_list = [observations]
            if hasattr(observations, "pointing_matrix"):
                ptg_list = [observations.pointing_matrix]
            else:
                ptg_list = [observations.get_pointings]
        else:
            obs_list = observations
            ptg_list = []
            for ob in observations:
                if hasattr(ob, "pointing_matrix"):
                    ptg_list.append(ob.pointing_matrix)
                else:
                    ptg_list.append(ob.get_pointings)
    else:
        if isinstance(observations, Observation):
            assert isinstance(pointings, np.ndarray), (
                "You must pass a list of observations *and* a list "
                + "of pointing matrices to scan_map_in_observations"
            )
            obs_list = [observations]
            ptg_list = [pointings]
        else:
            assert isinstance(pointings, list), (
                "When you pass a list of observations to scan_map_in_observations, "
                + "you must do the same for `pointings`"
            )
            assert len(observations) == len(pointings), (
                f"The list of observations has {len(observations)} elements, but "
                + f"the list of pointings has {len(pointings)} elements"
            )
            obs_list = observations
            ptg_list = pointings

    return obs_list, ptg_list


def _compute_pixel_indices(
    hpx: Healpix_Base,
    pointings: Union[npt.ArrayLike, Callable],
    pol_angle_detectors: npt.ArrayLike,
    num_of_detectors: int,
    num_of_samples: int,
    hwp_angle: Union[npt.ArrayLike, None],
    output_coordinate_system: CoordinateSystem,
    pointings_dtype=np.float64,
) -> Tuple[npt.NDArray, npt.NDArray]:
    """Compute the index of each pixel and its attack angle

    The routine returns a pair of arrays whose size is ``(N_d, N_t)`` each: rows in
    the first array contain the index of the pixels in the Healpix map represented by `hpx`
    for a given detector, while rows in the second array the value of the ψ angle (in
    radians) for each detector. The coordinates used are the ones specified by
    `output_coordinate_system`.

    The code assumes that `pointings` is a tensor of rank ``(N_d, N_t, 2)``, with
    ``N_d`` the number of detectors and ``N_t`` the number of samples in the TOD,
    and the last rank represents the θ and φ angles (in radians) expressed in the
    Ecliptic reference frame.
    """

    assert len(pol_angle_detectors) == num_of_detectors

    pixidx_all = np.empty((num_of_detectors, num_of_samples), dtype=int)
    polang_all = np.empty((num_of_detectors, num_of_samples), dtype=np.float64)

    for idet in range(num_of_detectors):
        if type(pointings) is np.ndarray:
            curr_pointings_det = pointings[idet, :, :]
        else:
            curr_pointings_det, hwp_angle = pointings(
                idet, pointings_dtype=pointings_dtype
            )

        if output_coordinate_system == CoordinateSystem.Galactic:
            curr_pointings_det = rotate_coordinates_e2g(curr_pointings_det)

        if hwp_angle is None:
            polang_all[idet] = pol_angle_detectors[idet] + curr_pointings_det[:, 2]
        else:
            polang_all[idet] = (
                2 * hwp_angle - pol_angle_detectors[idet] + curr_pointings_det[:, 2]
            )

        pixidx_all[idet] = hpx.ang2pix(curr_pointings_det[:, :2])

    if output_coordinate_system == CoordinateSystem.Galactic:
        # Free curr_pointings_det if the output map is already in Galactic coordinates
        try:
            del curr_pointings_det
        except UnboundLocalError:
            pass

    return pixidx_all, polang_all


def _cholesky_plain(A: npt.ArrayLike, dest_L: npt.ArrayLike) -> None:
    "Store a lower-triangular matrix in L such that A = L·L†"

    # The following function is a standard textbook implementation of
    # the Cholesky algorithm. It works for an arbitrary matrix N×N.
    # "print" statements have been inserted, so that when this is run, it
    # produces the plain list of statements used to compute the matrix.
    # This is used to implement the function _cholesky_explicit that
    # is provided below, which only works on 3×3 matrices.

    N = 3
    for i in range(N):
        for j in range(N):
            print(f"L[{i}][{j}] = 0.0")
            dest_L[i][j] = 0.0

    for i in range(N):
        for j in range(i + 1):
            accum = 0.0
            print("accum = 0.0")
            for k in range(j + 1):
                accum += dest_L[i][k] * dest_L[j][k]
                print(f"accum += L[{i}][{k}] * L[{j}][{k}]")

            if i == j:
                dest_L[i][i] = np.sqrt(A[i][i] - accum)
                print(f"L[{i}][{i}] = np.sqrt(A[{i}][{i}] - accum)")
            else:
                dest_L[i][j] = (1.0 / dest_L[j][j]) * (A[i][j] - accum)
                print(f"L[{i}][{j}] = (1.0 / L[{j}][{j}]) * (A[{i}][{j}] - accum)")


@njit
def _cholesky_explicit(A, dest_L):
    "Store a lower-triangular matrix in L such that A = L·L†"

    # The code below is the result of a manual optimization of the output
    # of the `print` statements in the function `_cholesky_plain` above.
    # If you pass a 3×3 matrix to `_cholesky_plain`, the list of
    # statements produced in the output involves many useless operations,
    # like adding terms that are always equal to zero. By manually
    # removing them, one gets the current implementation of
    # `_cholesky_explicit`, which was in turn used to implement the
    # `cholesky` function provided below.

    dest_L[0][1] = 0.0
    dest_L[0][2] = 0.0
    dest_L[1][2] = 0.0

    dest_L[0][0] = np.sqrt(A[0][0])
    dest_L[1][0] = A[1][0] / dest_L[0][0]
    dest_L[1][1] = np.sqrt(A[1][1] - dest_L[1][0] * dest_L[1][0])
    dest_L[2][0] = A[2][0] / dest_L[0][0]
    dest_L[2][1] = (A[2][1] - dest_L[2][0] * dest_L[1][0]) / dest_L[1][1]
    dest_L[2][2] = np.sqrt(
        A[2][2] - dest_L[2][0] * dest_L[2][0] - dest_L[2][1] * dest_L[2][1]
    )


@njit
def cholesky(
    a00: float,
    a10: float,
    a11: float,
    a20: float,
    a21: float,
    a22: float,
    dest_L: npt.ArrayLike,
) -> None:
    """Store a 3×3 lower-triangular matrix in L such that A = L·L†

    Matrix A must be a 3×3 symmetric and positive definite matrix. Only the
    elements a₀₀, a₁₀, a₁₁, a₂₀, a₂₁, a₂₂ are needed,
    i.e., the ones on the lower-triangular part of the matrix.

    We ask the caller to pass the coefficients explicitly so that there
    is no need to allocate a real 3×3 matrix.

    The vector L must have room for 6 elements:
    L[0] = l₀₀
    L[1] = l₁₀
    L[2] = l₁₁
    L[3] = l₂₀
    L[4] = l₂₁
    L[5] = l₂₂

    To understand how this function was implemented, have a look at the comments
    in the bodies of `_cholesky_plain` and `_cholesky_explicit` above.
    """

    dest_L[0] = np.sqrt(a00)
    dest_L[1] = a10 / dest_L[0]
    dest_L[2] = np.sqrt(a11 - dest_L[1] * dest_L[1])
    dest_L[3] = a20 / dest_L[0]
    dest_L[4] = (a21 - dest_L[3] * dest_L[1]) / dest_L[2]
    dest_L[5] = np.sqrt(a22 - dest_L[3] * dest_L[3] - dest_L[4] * dest_L[4])


@njit
def solve_cholesky(
    L: npt.ArrayLike, v0: float, v1: float, v2: float
) -> Tuple[float, float, float]:
    """Solve Ax = b if A is a 3×3 symmetric positive definite matrix.

    Instead of providing the matrix A, the caller is expected to provide its
    Cholesky decomposition: the parameter `L` is the lower-triangular matrix
    such that A = L·L†
    """

    # We solve L·L† = v by rewriting it as the system
    #
    #    L† x = y     (upper-triangular system)
    #    L y = v      (lower-triangular system)
    #
    # and solving the two systems in the order shown above. This is just
    # plain algebra!

    # First get y…
    y0 = v0 / L[0]
    y1 = (v1 - L[1] * y0) / L[2]
    y2 = (v2 - L[3] * y0 - L[4] * y1) / L[5]

    # …then get x
    dest_u = y2 / L[5]
    dest_q = (y1 - L[4] * dest_u) / L[2]
    dest_i = (y0 - L[1] * dest_q - L[3] * dest_u) / L[0]

    return (dest_i, dest_q, dest_u)


@njit
def estimate_cond_number(
    a00: float,
    a10: float,
    a11: float,
    a20: float,
    a21: float,
    a22: float,
) -> Tuple[float, bool]:
    """Estimate the condition number for a symmetric 3×3 matrix A

    The result is a tuple containing the condition number and a Boolean flag
    telling if the matrix is non-singular (``True``) or singular (``False``).

    The code is a conversion of a C++ template class by David Eberly, see
    <https://www.geometrictools.com/Documentation/RobustEigenSymmetric3×3.pdf>
    """

    # Precondition the matrix by dividing each member by the largest
    max_abs_element = max(
        np.abs(a00),
        np.abs(a10),
        np.abs(a20),
        np.abs(a11),
        np.abs(a21),
        np.abs(a22),
    )

    if max_abs_element == 0.0:
        # All the elements are 0.0, quit immediately
        return (0.0, False)

    inv_max_abs_element = 1.0 / max_abs_element
    a00 *= inv_max_abs_element
    a10 *= inv_max_abs_element
    a20 *= inv_max_abs_element
    a11 *= inv_max_abs_element
    a21 *= inv_max_abs_element
    a22 *= inv_max_abs_element

    norm = a10 * a10 + a20 * a20 + a21 * a21

    if norm > 0:
        q = (a00 + a11 + a22) / 3
        b00 = a00 - q
        b11 = a11 - q
        b22 = a22 - q

        p = np.sqrt((b00 * b00 + b11 * b11 + b22 * b22 + norm * 2) / 6)
        c00 = b11 * b22 - a21 * a21
        c01 = a10 * b22 - a21 * a20
        c02 = a10 * a21 - b11 * a20
        det = (b00 * c00 - a10 * c01 + a20 * c02) / (p * p * p)

        halfDet = det * 0.5
        halfDet = min(max(halfDet, -1), 1)

        angle = np.arccos(halfDet) / 3
        twoThirdsPi = 2 * np.pi / 3
        beta2 = np.cos(angle) * 2
        beta0 = np.cos(angle + twoThirdsPi) * 2
        beta1 = -(beta0 + beta2)

        eval0 = q + p * beta0
        eval1 = q + p * beta1
        eval2 = q + p * beta2

    else:
        eval0 = a00
        eval1 = a11
        eval2 = a22

    # Rescale the eigenvalues, as we preconditioned the matrix,
    # and throw away the signs, as we are not interested in them
    eval0 = np.abs(eval0 * max_abs_element)
    eval1 = np.abs(eval1 * max_abs_element)
    eval2 = np.abs(eval2 * max_abs_element)

    min_abs_eval = min(eval0, eval1, eval2)
    if min_abs_eval < 1e-10:
        # The matrix is singular (detA = 0)
        return (0.0, False)

    max_abs_eval = max(max(eval0, eval1), eval2)

    return (max_abs_eval / min_abs_eval, True)


def _build_mask_time_split(
    time_split: str,
    obs_list: List[Observation],
):
    time_mask = []

    for cur_obs in obs_list:
        mask = np.zeros(cur_obs.n_samples, dtype=bool)

        if time_split == "full":
            time_mask.append(np.ones(cur_obs.n_samples, dtype=bool))
        elif time_split == "odd":
            mask[0::2] = True
            time_mask.append(mask)
        elif time_split == "even":
            mask[1::2] = True
            time_mask.append(mask)
        elif time_split == "first_half":
            mask[0 : cur_obs.n_samples // 2] = True
            time_mask.append(mask)
        elif time_split == "second_half":
            mask[cur_obs.n_samples // 2 :] = True
            time_mask.append(mask)
        max_years = 3
        for i in range(1, max_years + 1):
            if time_split == f"year{i}":
                t_i = _get_initial_time(cur_obs)
                time_mask.append(
                    ((cur_obs.get_times() - t_i) >= (i - 1) * t_year_sec)
                    * ((cur_obs.get_times() - t_i) < i * t_year_sec)
                )
        max_surveys = 6
        for i in range(1, max_surveys + 1):
            if time_split == f"survey{i}":
                t_i = _get_initial_time(cur_obs)
                time_mask.append(
                    ((cur_obs.get_times() - t_i) >= (i - 1) * t_survey_sec)
                    * ((cur_obs.get_times() - t_i) < i * t_survey_sec)
                )
    return time_mask


def _get_initial_time(
    observations: Observation,
):
    if isinstance(observations.start_time_global, astropy.time.Time):
        t_i = observations.start_time_global.cxcsec
    else:
        t_i = observations.start_time_global
    return t_i


def _get_end_time(
    observations: Observation,
):
    if isinstance(observations.end_time_global, astropy.time.Time):
        t_f = observations.end_time_global.cxcsec
    else:
        t_f = observations.end_time_global
    return t_f


def _build_mask_detector_split(
    detector_split: str,
    obs_list: List[Observation],
):
    detector_mask = []

    if detector_split == "full":
        for cur_obs in obs_list:
            detector_mask.append(np.ones(cur_obs.n_detectors, dtype=bool))
    elif "wafer" in detector_split:
        for cur_obs in obs_list:
            detector_mask.append(cur_obs.wafer == detector_split.replace("wafer", ""))

    return detector_mask


def _check_valid_splits(
    observations: Union[Observation, List[Observation]],
    detector_splits: Union[str, List[str]] = "full",
    time_splits: Union[str, List[str]] = "full",
):
    valid_detector_splits = ["full"]
    valid_detector_splits.extend(
        [f"wafer{wafer}" for wafer in lft_wafers + mft_wafers + hft_wafers]
    )
    valid_time_splits = [
        "full",
        "first_half",
        "second_half",
        "odd",
        "even",
    ]
    max_years = 3
    max_surveys = 6
    valid_time_splits.extend([f"year{i}" for i in range(1, max_years + 1)])
    valid_time_splits.extend([f"survey{i}" for i in range(1, max_surveys + 1)])

    if isinstance(observations, Observation):
        observations = [observations]
    if isinstance(detector_splits, str):
        detector_splits = [detector_splits]
    if isinstance(time_splits, str):
        time_splits = [time_splits]

    _validate_detector_splits(observations, detector_splits, valid_detector_splits)
    _validate_time_splits(observations, time_splits, valid_time_splits)
    print("Splits are valid!")


def _validate_detector_splits(observations, detector_splits, valid_detector_splits):
    for ds in detector_splits:
        if ds not in valid_detector_splits:
            msg = f"Detector split '{ds}' not recognized!\nValid detector splits are {valid_detector_splits}"
            raise ValueError(msg)
        for cur_obs in observations:
            if "wafer" in ds:
                requested_wafer = ds.replace("wafer", "")
                if requested_wafer not in cur_obs.wafer:
                    msg = f"The requested wafer '{ds}' is not part of the requested observation with wafers {cur_obs.wafer}!"
                    raise AssertionError(msg)


def _validate_time_splits(observations, time_splits, valid_time_splits):
    for ts in time_splits:
        if ts not in valid_time_splits:
            msg = f"Time split '{ts}' not recognized!\nValid time splits are {valid_time_splits}"
            raise ValueError(msg)
        if "year" in ts:
            for cur_obs in observations:
                duration = round(_get_end_time(cur_obs) - _get_initial_time(cur_obs), 0)
                max_years = duration // t_year_sec
                requested_years = int(ts.replace("year", ""))
                if requested_years > max_years:
                    msg = f"Time split '{ts}' not possible for observation with a duration of {round(duration / t_year_sec, 1)} years!"
                    raise AssertionError(msg)<|MERGE_RESOLUTION|>--- conflicted
+++ resolved
@@ -10,10 +10,7 @@
 from litebird_sim.coordinates import CoordinateSystem, rotate_coordinates_e2g
 from litebird_sim.observations import Observation
 from litebird_sim.mpi import MPI_COMM_GRID
-<<<<<<< HEAD
-=======
-
->>>>>>> c7538792
+
 
 # The threshold on the conditioning number used to determine if a pixel
 # was really “seen” or not
@@ -112,7 +109,6 @@
     except AttributeError:
         weights = np.ones(observations.n_detectors)
 
-<<<<<<< HEAD
     if check and MPI_COMM_GRID.is_this_process_in_grid():
         # Check that there are no weird weights
         assert np.all(
@@ -121,17 +117,6 @@
         assert np.all(
             weights > 0.0
         ), f"Not all the detectors' weights are positive: {weights}"
-=======
-    if check and MPI_COMM_GRID.COMM_OBS_GRID != MPI_COMM_GRID.COMM_NULL:
-        if check:
-            # Check that there are no weird weights
-            assert np.all(
-                np.isfinite(weights)
-            ), f"Not all the detectors' weights are finite numbers: {weights}"
-            assert np.all(
-                weights > 0.0
-            ), f"Not all the detectors' weights are positive: {weights}"
->>>>>>> c7538792
 
     return weights
 
