# -*- encoding: utf-8 -*-
import importlib
from pathlib import Path

import numba

from litebird_sim.mapmaking import (
    make_binned_map,
    check_valid_splits,
    BinnerResult,
    make_destriped_map,
    DestriperParameters,
    DestriperResult,
    ExternalDestriperParameters,
)
from .bandpasses import BandPassInfo
from .beam_convolution import add_convolved_sky_to_observations
from .beam_synthesis import (
    allocate_alm,
    alm_index,
    alm_size,
    gauss_beam_to_alm,
)
from .compress import (
    rle_compress,
    rle_decompress,
)
<<<<<<< HEAD
=======
from .beam_convolution import add_convolved_sky_to_observations, BeamConvolutionParameters
>>>>>>> 98522ca8
from .coordinates import (
    DEFAULT_COORDINATE_SYSTEM,
    DEFAULT_TIME_SCALE,
    ECL_TO_GAL_ROT_MATRIX,
    CoordinateSystem,
    coord_sys_to_healpix_string,
)
from .detectors import (
    DetectorInfo,
    FreqChannelInfo,
    InstrumentInfo,
    detector_list_from_parameters,
)
from .dipole import add_dipole, add_dipole_to_observations, DipoleType
from .distribute import distribute_evenly, distribute_optimally
from .gaindrifts import (
    GainDriftType,
    SamplingDist,
    GainDriftParams,
    apply_gaindrift_for_one_detector,
    apply_gaindrift_to_tod,
    apply_gaindrift_to_observations,
)
from .healpix import (
    nside_to_npix,
    npix_to_nside,
    is_npix_ok,
    map_type,
    get_pixel_format,
    write_healpix_map_to_hdu,
    write_healpix_map_to_file,
)
from .hwp import (
    HWP,
    IdealHWP,
    read_hwp_from_hdf5,
)
from .hwp_diff_emiss import add_2f, add_2f_to_observations
from .hwp_sys.hwp_sys import (
    HwpSys,
)
from .imo import (
    Imo,
    FormatSpecification,
    Entity,
    Quantity,
    Release,
)
from .io import (
    write_list_of_observations,
    write_observations,
    read_list_of_observations,
)
from .madam import save_simulation_for_madam
from .mbs.mbs import Mbs, MbsParameters, MbsSavedMapInfo
from .mpi import MPI_COMM_WORLD, MPI_ENABLED, MPI_CONFIGURATION
from .mueller_convolver import MuellerConvolver
from .noise import (
    add_white_noise,
    add_one_over_f_noise,
    add_noise,
    add_noise_to_observations,
)
from .observations import Observation, TodDescription
<<<<<<< HEAD
from .pointing_sys.pointing_sys import (
=======
from .pointings import (
    apply_hwp_to_obs,
    PointingProvider,
)
from .pointings_in_obs import (
    prepare_pointings,
    precompute_pointings,
)
from .pointing_sys import (
>>>>>>> 98522ca8
    get_detector_orientation,
    left_multiply_syst_quats,
    FocalplaneCoord,
    SpacecraftCoord,
    HWPCoord,
    PointingSys,
)
from .pointings import (
    apply_hwp_to_obs,
    PointingProvider,
)
from .pointings_in_obs import (
    prepare_pointings,
    precompute_pointings,
)
from .profiler import TimeProfiler, profile_list_to_speedscope
from .quaternions import (
    quat_rotation_x,
    quat_rotation_y,
    quat_rotation_z,
    quat_right_multiply,
    quat_left_multiply,
    rotate_vector,
    rotate_x_vector,
    rotate_y_vector,
    rotate_z_vector,
    all_rotate_vectors,
    all_rotate_x_vectors,
    all_rotate_y_vectors,
    all_rotate_z_vectors,
    multiply_quaternions_list_x_list,
    multiply_quaternions_list_x_one,
    multiply_quaternions_one_x_list,
    normalize_quaternions,
    quat_rotation,
    quat_rotation_brdcast,
    quat_rotation_x_brdcast,
    quat_rotation_y_brdcast,
    quat_rotation_z_brdcast,
)
from .scan_map import scan_map, scan_map_in_observations
from .scanning import (
    compute_pointing_and_orientation,
    all_compute_pointing_and_orientation,
    spin_to_ecliptic,
    all_spin_to_ecliptic,
    calculate_sun_earth_angles_rad,
    RotQuaternion,
    ScanningStrategy,
    SpinningScanningStrategy,
    get_det2ecl_quaternions,
    get_ecl2det_quaternions,
)
from .simulations import (
    NUMBA_NUM_THREADS_ENVVAR,
    Simulation,
    MpiObservationDescr,
    MpiProcessDescr,
    MpiDistributionDescr,
)
from .spacecraft import (
    compute_l2_pos_and_vel,
    compute_lissajous_pos_and_vel,
    spacecraft_pos_and_vel,
    SpacecraftOrbit,
    SpacecraftPositionAndVelocity,
)
from .version import __author__, __version__

# Check if the TOAST2 mapmaker is available
TOAST_ENABLED = importlib.util.find_spec("OpMapMaker", "toast.todmap") is not None
if not TOAST_ENABLED:

    def destripe_with_toast2(*args, **kwargs):
        raise ImportError(
            "Install the toast package using `pip` to use destripe_with_toast2"
        )

    TOAST_ENABLED = False


# Privilege TBB over OpenPM and the internal Numba implementation of a
# work queue
numba.config.THREADING_LAYER_CONFIG = ["tbb", "omp", "workqueue"]

PTEP_IMO_LOCATION = Path(__file__).parent.parent / "default_imo"

__all__ = [
    "__author__",
    "__version__",
    "PTEP_IMO_LOCATION",
    # beam_convolution.py
    "add_convolved_sky_to_observations",
<<<<<<< HEAD
    # beam_synthesis.py
    "allocate_alm",
    "alm_index",
    "alm_size",
    "gauss_beam_to_alm",
=======
    "BeamConvolutionParameters",
>>>>>>> 98522ca8
    # compress.py
    "rle_compress",
    "rle_decompress",
    # bandpasses.py
    "BandPassInfo",
    # healpix.py
    "nside_to_npix",
    "npix_to_nside",
    "is_npix_ok",
    "map_type",
    "get_pixel_format",
    "write_healpix_map_to_hdu",
    "write_healpix_map_to_file",
    # distribute.py
    "distribute_evenly",
    "distribute_optimally",
    # imo.py
    "Imo",
    # imoobjects
    "FormatSpecification",
    "Entity",
    "Quantity",
    "Release",
    # detectors.py
    "DetectorInfo",
    "FreqChannelInfo",
    "InstrumentInfo",
    "detector_list_from_parameters",
    # hwp.py
    "HWP",
    "IdealHWP",
    "read_hwp_from_hdf5",
    # hwp_sys/hwp_sys.py
    "HwpSys",
    # madam.py
    "save_simulation_for_madam",
    # mbs.py
    "Mbs",
    "MbsParameters",
    "MbsSavedMapInfo",
    # mpi.py
    "MPI_COMM_WORLD",
    "MPI_ENABLED",
    "MPI_CONFIGURATION",
    # mueller_convolver.py
    "MuellerConvolver",
    # observations.py
    "Observation",
    "TodDescription",
    # profiler.py
    "TimeProfiler",
    "profile_list_to_speedscope",
    # quaternions.py
    "quat_rotation_x",
    "quat_rotation_y",
    "quat_rotation_z",
    "quat_right_multiply",
    "quat_left_multiply",
    "rotate_vector",
    "rotate_x_vector",
    "rotate_y_vector",
    "rotate_z_vector",
    "all_rotate_vectors",
    "all_rotate_x_vectors",
    "all_rotate_y_vectors",
    "all_rotate_z_vectors",
    "multiply_quaternions_list_x_list",
    "multiply_quaternions_list_x_one",
    "multiply_quaternions_one_x_list",
    "normalize_quaternions",
    "quat_rotation",
    "quat_rotation_brdcast",
    "quat_rotation_x_brdcast",
    "quat_rotation_y_brdcast",
    "quat_rotation_z_brdcast",
    # scanning.py
    "compute_pointing_and_orientation",
    "all_compute_pointing_and_orientation",
    "spin_to_ecliptic",
    "all_spin_to_ecliptic",
    "calculate_sun_earth_angles_rad",
    "RotQuaternion",
    "ScanningStrategy",
    "SpinningScanningStrategy",
    "get_det2ecl_quaternions",
    "get_ecl2det_quaternions",
    # pointings.py
    "apply_hwp_to_obs",
    "PointingProvider",
    # pointings_in_obs.py
    "prepare_pointings",
    "precompute_pointings",
    # mapmaking
    "make_binned_map",
    "check_valid_splits",
    "BinnerResult",
    "make_destriped_map",
    "DestriperParameters",
    "DestriperResult",
    "ExternalDestriperParameters",
    # toast_destriper.py
    "TOAST_ENABLED",
    "destripe_with_toast2",
    # simulations.py
    "NUMBA_NUM_THREADS_ENVVAR",
    "Simulation",
    "MpiObservationDescr",
    "MpiProcessDescr",
    "MpiDistributionDescr",
    # noise.py
    "add_white_noise",
    "add_one_over_f_noise",
    "add_noise",
    "add_noise_to_observations",
    # scan_map.py
    "scan_map",
    "scan_map_in_observations",
    # dipole.py
    "add_dipole",
    "add_dipole_to_observations",
    "DipoleType",
    # coordinates.py
    "DEFAULT_COORDINATE_SYSTEM",
    "DEFAULT_TIME_SCALE",
    "ECL_TO_GAL_ROT_MATRIX",
    "CoordinateSystem",
    "coord_sys_to_healpix_string",
    # spacecraft.py
    "compute_l2_pos_and_vel",
    "compute_lissajous_pos_and_vel",
    "spacecraft_pos_and_vel",
    "SpacecraftOrbit",
    "SpacecraftPositionAndVelocity",
    # io
    "write_list_of_observations",
    "write_observations",
    "read_list_of_observations",
    # gaindrifts.py
    "GainDriftType",
    "SamplingDist",
    "GainDriftParams",
    "apply_gaindrift_for_one_detector",
    "apply_gaindrift_to_tod",
    "apply_gaindrift_to_observations",
    # pointing_sys.py
    "get_detector_orientation",
    "left_multiply_syst_quats",
    "FocalplaneCoord",
    "SpacecraftCoord",
    "HWPCoord",
    "PointingSys",
    # hwp_diff_emiss.py
    "add_2f",
    "add_2f_to_observations",
]<|MERGE_RESOLUTION|>--- conflicted
+++ resolved
@@ -16,19 +16,15 @@
 from .bandpasses import BandPassInfo
 from .beam_convolution import add_convolved_sky_to_observations
 from .beam_synthesis import (
-    allocate_alm,
     alm_index,
     alm_size,
+    allocate_alm,
     gauss_beam_to_alm,
 )
 from .compress import (
     rle_compress,
     rle_decompress,
 )
-<<<<<<< HEAD
-=======
-from .beam_convolution import add_convolved_sky_to_observations, BeamConvolutionParameters
->>>>>>> 98522ca8
 from .coordinates import (
     DEFAULT_COORDINATE_SYSTEM,
     DEFAULT_TIME_SCALE,
@@ -66,7 +62,6 @@
     IdealHWP,
     read_hwp_from_hdf5,
 )
-from .hwp_diff_emiss import add_2f, add_2f_to_observations
 from .hwp_sys.hwp_sys import (
     HwpSys,
 )
@@ -93,24 +88,10 @@
     add_noise_to_observations,
 )
 from .observations import Observation, TodDescription
-<<<<<<< HEAD
-from .pointing_sys.pointing_sys import (
-=======
-from .pointings import (
-    apply_hwp_to_obs,
-    PointingProvider,
-)
-from .pointings_in_obs import (
-    prepare_pointings,
-    precompute_pointings,
-)
 from .pointing_sys import (
->>>>>>> 98522ca8
     get_detector_orientation,
-    left_multiply_syst_quats,
     FocalplaneCoord,
     SpacecraftCoord,
-    HWPCoord,
     PointingSys,
 )
 from .pointings import (
@@ -199,15 +180,11 @@
     "PTEP_IMO_LOCATION",
     # beam_convolution.py
     "add_convolved_sky_to_observations",
-<<<<<<< HEAD
     # beam_synthesis.py
-    "allocate_alm",
     "alm_index",
     "alm_size",
+    "allocate_alm",
     "gauss_beam_to_alm",
-=======
-    "BeamConvolutionParameters",
->>>>>>> 98522ca8
     # compress.py
     "rle_compress",
     "rle_decompress",
@@ -354,12 +331,11 @@
     "apply_gaindrift_to_observations",
     # pointing_sys.py
     "get_detector_orientation",
-    "left_multiply_syst_quats",
+    "left_multiply_offset2det",
+    "left_multiply_disturb2det",
+    "left_multiply_offset2quat",
+    "left_multiply_disturb2quat",
     "FocalplaneCoord",
     "SpacecraftCoord",
-    "HWPCoord",
     "PointingSys",
-    # hwp_diff_emiss.py
-    "add_2f",
-    "add_2f_to_observations",
 ]