# -*- encoding: utf-8 -*-
import importlib
from pathlib import Path

import numba

from litebird_sim.mapmaking import (
    make_binned_map,
    check_valid_splits,
    BinnerResult,
    make_destriped_map,
    DestriperParameters,
    DestriperResult,
    ExternalDestriperParameters,
)
from .bandpasses import BandPassInfo
from .beam_convolution import add_convolved_sky_to_observations
from .beam_synthesis import (
    alm_index,
    alm_size,
    allocate_alm,
    gauss_beam_to_alm,
)
from .compress import (
    rle_compress,
    rle_decompress,
)
<<<<<<< HEAD
from .beam_convolution import (
    add_convolved_sky_to_observations,
    BeamConvolutionParameters,
)
=======
>>>>>>> e1be9aed
from .coordinates import (
    DEFAULT_COORDINATE_SYSTEM,
    DEFAULT_TIME_SCALE,
    ECL_TO_GAL_ROT_MATRIX,
    CoordinateSystem,
    coord_sys_to_healpix_string,
)
from .detectors import (
    DetectorInfo,
    FreqChannelInfo,
    InstrumentInfo,
    detector_list_from_parameters,
)
from .dipole import add_dipole, add_dipole_to_observations, DipoleType
from .distribute import distribute_evenly, distribute_optimally
from .gaindrifts import (
    GainDriftType,
    SamplingDist,
    GainDriftParams,
    apply_gaindrift_for_one_detector,
    apply_gaindrift_to_tod,
    apply_gaindrift_to_observations,
)
from .healpix import (
    nside_to_npix,
    npix_to_nside,
    is_npix_ok,
    map_type,
    get_pixel_format,
    write_healpix_map_to_hdu,
    write_healpix_map_to_file,
)
from .hwp import (
    HWP,
    IdealHWP,
    read_hwp_from_hdf5,
)
from .hwp_sys.hwp_sys import (
    HwpSys,
)
from .imo import (
    Imo,
    FormatSpecification,
    Entity,
    Quantity,
    Release,
)
from .io import (
    write_list_of_observations,
    write_observations,
    read_list_of_observations,
)
from .madam import save_simulation_for_madam
from .mbs.mbs import Mbs, MbsParameters, MbsSavedMapInfo
from .mpi import MPI_COMM_WORLD, MPI_ENABLED, MPI_CONFIGURATION
from .mueller_convolver import MuellerConvolver
from .noise import (
    add_white_noise,
    add_one_over_f_noise,
    add_noise,
    add_noise_to_observations,
)
from .observations import Observation, TodDescription
from .pointing_sys import (
    get_detector_orientation,
    FocalplaneCoord,
    SpacecraftCoord,
    PointingSys,
)
from .pointings import (
    apply_hwp_to_obs,
    PointingProvider,
)
from .pointings_in_obs import (
    prepare_pointings,
    precompute_pointings,
)
from .profiler import TimeProfiler, profile_list_to_speedscope
from .quaternions import (
    quat_rotation_x,
    quat_rotation_y,
    quat_rotation_z,
    quat_right_multiply,
    quat_left_multiply,
    rotate_vector,
    rotate_x_vector,
    rotate_y_vector,
    rotate_z_vector,
    all_rotate_vectors,
    all_rotate_x_vectors,
    all_rotate_y_vectors,
    all_rotate_z_vectors,
    multiply_quaternions_list_x_list,
    multiply_quaternions_list_x_one,
    multiply_quaternions_one_x_list,
    normalize_quaternions,
    quat_rotation,
    quat_rotation_brdcast,
    quat_rotation_x_brdcast,
    quat_rotation_y_brdcast,
    quat_rotation_z_brdcast,
)
from .scan_map import scan_map, scan_map_in_observations
from .scanning import (
    compute_pointing_and_orientation,
    all_compute_pointing_and_orientation,
    spin_to_ecliptic,
    all_spin_to_ecliptic,
    calculate_sun_earth_angles_rad,
    RotQuaternion,
    ScanningStrategy,
    SpinningScanningStrategy,
    get_det2ecl_quaternions,
    get_ecl2det_quaternions,
)
from .simulations import (
    NUMBA_NUM_THREADS_ENVVAR,
    Simulation,
    MpiObservationDescr,
    MpiProcessDescr,
    MpiDistributionDescr,
)
from .spacecraft import (
    compute_l2_pos_and_vel,
    compute_lissajous_pos_and_vel,
    spacecraft_pos_and_vel,
    SpacecraftOrbit,
    SpacecraftPositionAndVelocity,
)
from .version import __author__, __version__

# Check if the TOAST2 mapmaker is available
TOAST_ENABLED = importlib.util.find_spec("OpMapMaker", "toast.todmap") is not None
if not TOAST_ENABLED:

    def destripe_with_toast2(*args, **kwargs):
        raise ImportError(
            "Install the toast package using `pip` to use destripe_with_toast2"
        )

    TOAST_ENABLED = False


# Privilege TBB over OpenPM and the internal Numba implementation of a
# work queue
numba.config.THREADING_LAYER_CONFIG = ["tbb", "omp", "workqueue"]

PTEP_IMO_LOCATION = Path(__file__).parent.parent / "default_imo"

__all__ = [
    "__author__",
    "__version__",
    "PTEP_IMO_LOCATION",
    # beam_convolution.py
    "add_convolved_sky_to_observations",
    # beam_synthesis.py
    "alm_index",
    "alm_size",
    "allocate_alm",
    "gauss_beam_to_alm",
    # compress.py
    "rle_compress",
    "rle_decompress",
    # bandpasses.py
    "BandPassInfo",
    # healpix.py
    "nside_to_npix",
    "npix_to_nside",
    "is_npix_ok",
    "map_type",
    "get_pixel_format",
    "write_healpix_map_to_hdu",
    "write_healpix_map_to_file",
    # distribute.py
    "distribute_evenly",
    "distribute_optimally",
    # imo.py
    "Imo",
    # imoobjects
    "FormatSpecification",
    "Entity",
    "Quantity",
    "Release",
    # detectors.py
    "DetectorInfo",
    "FreqChannelInfo",
    "InstrumentInfo",
    "detector_list_from_parameters",
    # hwp.py
    "HWP",
    "IdealHWP",
    "read_hwp_from_hdf5",
    # hwp_sys/hwp_sys.py
    "HwpSys",
    # madam.py
    "save_simulation_for_madam",
    # mbs.py
    "Mbs",
    "MbsParameters",
    "MbsSavedMapInfo",
    # mpi.py
    "MPI_COMM_WORLD",
    "MPI_ENABLED",
    "MPI_CONFIGURATION",
    # mueller_convolver.py
    "MuellerConvolver",
    # observations.py
    "Observation",
    "TodDescription",
    # profiler.py
    "TimeProfiler",
    "profile_list_to_speedscope",
    # quaternions.py
    "quat_rotation_x",
    "quat_rotation_y",
    "quat_rotation_z",
    "quat_right_multiply",
    "quat_left_multiply",
    "rotate_vector",
    "rotate_x_vector",
    "rotate_y_vector",
    "rotate_z_vector",
    "all_rotate_vectors",
    "all_rotate_x_vectors",
    "all_rotate_y_vectors",
    "all_rotate_z_vectors",
    "multiply_quaternions_list_x_list",
    "multiply_quaternions_list_x_one",
    "multiply_quaternions_one_x_list",
    "normalize_quaternions",
    "quat_rotation",
    "quat_rotation_brdcast",
    "quat_rotation_x_brdcast",
    "quat_rotation_y_brdcast",
    "quat_rotation_z_brdcast",
    # scanning.py
    "compute_pointing_and_orientation",
    "all_compute_pointing_and_orientation",
    "spin_to_ecliptic",
    "all_spin_to_ecliptic",
    "calculate_sun_earth_angles_rad",
    "RotQuaternion",
    "ScanningStrategy",
    "SpinningScanningStrategy",
    "get_det2ecl_quaternions",
    "get_ecl2det_quaternions",
    # pointings.py
    "apply_hwp_to_obs",
    "PointingProvider",
    # pointings_in_obs.py
    "prepare_pointings",
    "precompute_pointings",
    # mapmaking
    "make_binned_map",
    "check_valid_splits",
    "BinnerResult",
    "make_destriped_map",
    "DestriperParameters",
    "DestriperResult",
    "ExternalDestriperParameters",
    # toast_destriper.py
    "TOAST_ENABLED",
    "destripe_with_toast2",
    # simulations.py
    "NUMBA_NUM_THREADS_ENVVAR",
    "Simulation",
    "MpiObservationDescr",
    "MpiProcessDescr",
    "MpiDistributionDescr",
    # noise.py
    "add_white_noise",
    "add_one_over_f_noise",
    "add_noise",
    "add_noise_to_observations",
    # scan_map.py
    "scan_map",
    "scan_map_in_observations",
    # dipole.py
    "add_dipole",
    "add_dipole_to_observations",
    "DipoleType",
    # coordinates.py
    "DEFAULT_COORDINATE_SYSTEM",
    "DEFAULT_TIME_SCALE",
    "ECL_TO_GAL_ROT_MATRIX",
    "CoordinateSystem",
    "coord_sys_to_healpix_string",
    # spacecraft.py
    "compute_l2_pos_and_vel",
    "compute_lissajous_pos_and_vel",
    "spacecraft_pos_and_vel",
    "SpacecraftOrbit",
    "SpacecraftPositionAndVelocity",
    # io
    "write_list_of_observations",
    "write_observations",
    "read_list_of_observations",
    # gaindrifts.py
    "GainDriftType",
    "SamplingDist",
    "GainDriftParams",
    "apply_gaindrift_for_one_detector",
    "apply_gaindrift_to_tod",
    "apply_gaindrift_to_observations",
    # pointing_sys.py
    "get_detector_orientation",
    "left_multiply_offset2det",
    "left_multiply_disturb2det",
    "left_multiply_offset2quat",
    "left_multiply_disturb2quat",
    "FocalplaneCoord",
    "SpacecraftCoord",
    "PointingSys",
]<|MERGE_RESOLUTION|>--- conflicted
+++ resolved
@@ -25,13 +25,10 @@
     rle_compress,
     rle_decompress,
 )
-<<<<<<< HEAD
 from .beam_convolution import (
     add_convolved_sky_to_observations,
     BeamConvolutionParameters,
 )
-=======
->>>>>>> e1be9aed
 from .coordinates import (
     DEFAULT_COORDINATE_SYSTEM,
     DEFAULT_TIME_SCALE,
