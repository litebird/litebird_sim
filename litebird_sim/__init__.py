import numba

from litebird_sim.mapmaking import (
    make_binned_map,
    make_brahmap_gls_map,
    check_valid_splits,
    BinnerResult,
    make_destriped_map,
    DestriperParameters,
    DestriperResult,
    ExternalDestriperParameters,
)
from .bandpasses import BandPassInfo
from .beam_convolution import (
    add_convolved_sky_to_one_detector,
    add_convolved_sky,
    add_convolved_sky_to_observations,
    BeamConvolutionParameters,
)
from .beam_synthesis import (
    alm_index,
    allocate_alm,
    gauss_beam_to_alm,
    generate_gauss_beam_alms,
)
from .compress import (
    rle_compress,
    rle_decompress,
)
from .coordinates import (
    DEFAULT_COORDINATE_SYSTEM,
    DEFAULT_TIME_SCALE,
    ECL_TO_GAL_ROT_MATRIX,
    CoordinateSystem,
    coord_sys_to_healpix_string,
    rotate_coordinates_e2g,
)
from .detectors import (
    DetectorInfo,
    FreqChannelInfo,
    InstrumentInfo,
    detector_list_from_parameters,
)
from .dipole import add_dipole, add_dipole_to_observations, DipoleType
from .distribute import distribute_evenly, distribute_optimally
from .gaindrifts import (
    GainDriftType,
    SamplingDist,
    GainDriftParams,
    apply_gaindrift_for_one_detector,
    apply_gaindrift_to_tod,
    apply_gaindrift_to_observations,
)
from .grasp2alm import (
    BeamCut,
    BeamGrid,
    BeamHealpixMap,
    BeamStokesPolar,
    ticra_cut_to_alm,
    ticra_grid_to_alm,
)
from .healpix import (
    UNSEEN_PIXEL_VALUE,
    nside_to_npix,
    npix_to_nside,
    nside_to_pixel_solid_angle_sterad,
    nside_to_resolution_rad,
    is_npix_ok,
    map_type,
    get_pixel_format,
    write_healpix_map_to_hdu,
    write_healpix_map_to_file,
    num_of_alms,
)
from .hwp import (
    HWP,
    IdealHWP,
    NonIdealHWP,
    read_hwp_from_hdf5,
    Calc,
)
<<<<<<< HEAD
from .hwp_harmonics.hwp_harmonics import (
=======
from .hwp_harmonics import (
>>>>>>> c4d3a057
    fill_tod,
)
from .imo import (
    PTEP_IMO_LOCATION,
    Imo,
    FormatSpecification,
    Entity,
    Quantity,
    Release,
)
from .io import (
    write_list_of_observations,
    read_list_of_observations,
)
from .madam import save_simulation_for_madam
from .mbs.mbs import FG_MODELS, Mbs, MbsParameters, MbsSavedMapInfo
from .mpi import MPI_COMM_WORLD, MPI_ENABLED, MPI_CONFIGURATION, MPI_COMM_GRID
from .mueller_convolver import MuellerConvolver
from .noise import (
    add_white_noise,
    add_one_over_f_noise,
    add_noise,
    add_noise_to_observations,
)
from .non_linearity import (
    NonLinParams,
    apply_quadratic_nonlin_for_one_detector,
    apply_quadratic_nonlin_to_observations,
)
from .observations import Observation, TodDescription
from .pointing_sys import (
    get_detector_orientation,
    FocalplaneCoord,
    SpacecraftCoord,
    PointingSys,
)
from .pointings import (
    PointingProvider,
)
from .pointings_in_obs import (
    prepare_pointings,
    precompute_pointings,
    apply_hwp_to_obs,
)
from .profiler import TimeProfiler, profile_list_to_speedscope
from .quaternions import (
    quat_rotation_x,
    quat_rotation_y,
    quat_rotation_z,
    quat_right_multiply,
    quat_left_multiply,
    rotate_vector,
    rotate_x_vector,
    rotate_y_vector,
    rotate_z_vector,
    all_rotate_vectors,
    all_rotate_x_vectors,
    all_rotate_y_vectors,
    all_rotate_z_vectors,
    multiply_quaternions_list_x_list,
    multiply_quaternions_list_x_one,
    multiply_quaternions_one_x_list,
    normalize_quaternions,
    quat_rotation,
    quat_rotation_brdcast,
    quat_rotation_x_brdcast,
    quat_rotation_y_brdcast,
    quat_rotation_z_brdcast,
)
from .scan_map import scan_map, scan_map_in_observations
from .scanning import (
    compute_pointing_and_orientation,
    all_compute_pointing_and_orientation,
    spin_to_ecliptic,
    all_spin_to_ecliptic,
    calculate_sun_earth_angles_rad,
    RotQuaternion,
    ScanningStrategy,
    SpinningScanningStrategy,
    get_det2ecl_quaternions,
    get_ecl2det_quaternions,
)
from .seeding import (
    get_derived_random_generators,
    get_detector_level_generators_from_hierarchy,
    get_generator_from_hierarchy,
    regenerate_or_check_detector_generators,
    RNGHierarchy,
)
from .simulations import (
    NUMBA_NUM_THREADS_ENVVAR,
    Simulation,
    MpiObservationDescr,
    MpiProcessDescr,
    MpiDistributionDescr,
)
from .spacecraft import (
    compute_l2_pos_and_vel,
    compute_lissajous_pos_and_vel,
    spacecraft_pos_and_vel,
    SpacecraftOrbit,
    SpacecraftPositionAndVelocity,
)
from .spherical_harmonics import (
    SphericalHarmonics,
)
from .version import __author__, __version__

# Privilege TBB over OpenPM and the internal Numba implementation of a
# work queue
numba.config.THREADING_LAYER_CONFIG = ["tbb", "omp", "workqueue"]


__all__ = [
    "__author__",
    "__version__",
    "PTEP_IMO_LOCATION",
    # beam_convolution.py
    "add_convolved_sky_to_one_detector",
    "add_convolved_sky",
    "add_convolved_sky_to_observations",
    "BeamConvolutionParameters",
    # beam_synthesis.py
    "alm_index",
    "allocate_alm",
    "gauss_beam_to_alm",
    "generate_gauss_beam_alms",
    # compress.py
    "rle_compress",
    "rle_decompress",
    # bandpasses.py
    "BandPassInfo",
    # healpix.py
    "UNSEEN_PIXEL_VALUE",
    "nside_to_npix",
    "npix_to_nside",
    "nside_to_pixel_solid_angle_sterad",
    "nside_to_resolution_rad",
    "is_npix_ok",
    "map_type",
    "get_pixel_format",
    "write_healpix_map_to_hdu",
    "write_healpix_map_to_file",
    "num_of_alms",
    # distribute.py
    "distribute_evenly",
    "distribute_optimally",
    # imo.py
    "Imo",
    # imoobjects
    "FormatSpecification",
    "Entity",
    "Quantity",
    "Release",
    # detectors.py
    "DetectorInfo",
    "FreqChannelInfo",
    "InstrumentInfo",
    "detector_list_from_parameters",
    # grasp2alm.py
    "BeamCut",
    "BeamGrid",
    "BeamHealpixMap",
    "BeamStokesPolar",
    "ticra_cut_to_alm",
    "ticra_grid_to_alm",
    # hwp.py
    "HWP",
    "IdealHWP",
    "NonIdealHWP",
    "read_hwp_from_hdf5",
<<<<<<< HEAD
    # hwp_sys/hwp_sys.py
    "HwpSys",
    # hwp_sys/old_hwp_sys.py
    "OldHwpSys",
=======
    "Calc",
    # hwp_harmonics.py
    "fill_tod",
>>>>>>> c4d3a057
    # madam.py
    "save_simulation_for_madam",
    # mbs.py
    "FG_MODELS",
    "Mbs",
    "MbsParameters",
    "MbsSavedMapInfo",
    # mpi.py
    "MPI_COMM_WORLD",
    "MPI_ENABLED",
    "MPI_CONFIGURATION",
    "MPI_COMM_GRID",
    # mueller_convolver.py
    "MuellerConvolver",
    # observations.py
    "Observation",
    "TodDescription",
    # profiler.py
    "TimeProfiler",
    "profile_list_to_speedscope",
    # quaternions.py
    "quat_rotation_x",
    "quat_rotation_y",
    "quat_rotation_z",
    "quat_right_multiply",
    "quat_left_multiply",
    "rotate_vector",
    "rotate_x_vector",
    "rotate_y_vector",
    "rotate_z_vector",
    "all_rotate_vectors",
    "all_rotate_x_vectors",
    "all_rotate_y_vectors",
    "all_rotate_z_vectors",
    "multiply_quaternions_list_x_list",
    "multiply_quaternions_list_x_one",
    "multiply_quaternions_one_x_list",
    "normalize_quaternions",
    "quat_rotation",
    "quat_rotation_brdcast",
    "quat_rotation_x_brdcast",
    "quat_rotation_y_brdcast",
    "quat_rotation_z_brdcast",
    # scanning.py
    "compute_pointing_and_orientation",
    "all_compute_pointing_and_orientation",
    "spin_to_ecliptic",
    "all_spin_to_ecliptic",
    "calculate_sun_earth_angles_rad",
    "RotQuaternion",
    "ScanningStrategy",
    "SpinningScanningStrategy",
    "get_det2ecl_quaternions",
    "get_ecl2det_quaternions",
    # seeding.py
    "get_derived_random_generators",
    "get_detector_level_generators_from_hierarchy",
    "get_generator_from_hierarchy",
    "regenerate_or_check_detector_generators",
    "RNGHierarchy",
    # pointings.py
    "PointingProvider",
    # pointings_in_obs.py
    "prepare_pointings",
    "precompute_pointings",
    "apply_hwp_to_obs",
    # mapmaking
    "make_binned_map",
    "make_brahmap_gls_map",
    "check_valid_splits",
    "BinnerResult",
    "make_destriped_map",
    "DestriperParameters",
    "DestriperResult",
    "ExternalDestriperParameters",
    # simulations.py
    "NUMBA_NUM_THREADS_ENVVAR",
    "Simulation",
    "MpiObservationDescr",
    "MpiProcessDescr",
    "MpiDistributionDescr",
    # noise.py
    "add_white_noise",
    "add_one_over_f_noise",
    "add_noise",
    "add_noise_to_observations",
    # scan_map.py
    "scan_map",
    "scan_map_in_observations",
    # dipole.py
    "add_dipole",
    "add_dipole_to_observations",
    "DipoleType",
    # coordinates.py
    "DEFAULT_COORDINATE_SYSTEM",
    "DEFAULT_TIME_SCALE",
    "ECL_TO_GAL_ROT_MATRIX",
    "CoordinateSystem",
    "coord_sys_to_healpix_string",
    "rotate_coordinates_e2g",
    # spacecraft.py
    "compute_l2_pos_and_vel",
    "compute_lissajous_pos_and_vel",
    "spacecraft_pos_and_vel",
    "SpacecraftOrbit",
    "SpacecraftPositionAndVelocity",
    # io
    "write_list_of_observations",
    "write_observations",
    "read_list_of_observations",
    # gaindrifts.py
    "GainDriftType",
    "SamplingDist",
    "GainDriftParams",
    "apply_gaindrift_for_one_detector",
    "apply_gaindrift_to_tod",
    "apply_gaindrift_to_observations",
    # non_linearity.py
    "NonLinParams",
    "apply_quadratic_nonlin_for_one_detector",
    "apply_quadratic_nonlin_to_observations",
    # pointing_sys.py
    "get_detector_orientation",
    "left_multiply_offset2det",
    "left_multiply_disturb2det",
    "left_multiply_offset2quat",
    "left_multiply_disturb2quat",
    "FocalplaneCoord",
    "SpacecraftCoord",
    "PointingSys",
    # spherical_harmonics.py
    "SphericalHarmonics",
]<|MERGE_RESOLUTION|>--- conflicted
+++ resolved
@@ -79,11 +79,7 @@
     read_hwp_from_hdf5,
     Calc,
 )
-<<<<<<< HEAD
 from .hwp_harmonics.hwp_harmonics import (
-=======
-from .hwp_harmonics import (
->>>>>>> c4d3a057
     fill_tod,
 )
 from .imo import (
@@ -255,16 +251,9 @@
     "IdealHWP",
     "NonIdealHWP",
     "read_hwp_from_hdf5",
-<<<<<<< HEAD
-    # hwp_sys/hwp_sys.py
-    "HwpSys",
-    # hwp_sys/old_hwp_sys.py
-    "OldHwpSys",
-=======
     "Calc",
     # hwp_harmonics.py
     "fill_tod",
->>>>>>> c4d3a057
     # madam.py
     "save_simulation_for_madam",
     # mbs.py
