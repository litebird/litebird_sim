--- conflicted
+++ resolved
@@ -820,11 +820,7 @@
             )
             self.has_hwp = False
         else:
-<<<<<<< HEAD
-            for idet in range(len(self.det_idx)):
-=======
             for idet in range(self.n_detectors):
->>>>>>> 4c92342b
                 if self.mueller_hwp[idet] is None:
                     self.mueller_hwp[idet] = hwp.mueller
             self.has_hwp = True
