# -*- encoding: utf-8 -*-

<<<<<<< HEAD
from .distribute import distribute_evenly, distribute_optimally
import astropy.time as astrotime
=======
from typing import Union

import astropy.time
>>>>>>> e3dee738
import numpy as np

from .scanning import (
    Spin2EclipticQuaternions,
    all_compute_pointing_and_polangle,
)


class Observation:
    """An observation made by one or multiple detectors over some time window

    This class encodes the data acquired by one or multipel detectors over a
    finite amount of time, and it is the fundamental block of a
    simulation. The characteristics of the detector are assumed to be
    stationary over the time span covered by a simulation; these include:

    - Noise parameters
    - Gain

    To access the TOD, use one of the following methods:

    - :py:meth:`.get_times` returns the array of time values (one per
      each sample in the TOD)
    - :py:meth:`.tod` returns the array of samples

    Args:
        detectors (int/list of dict): Either the number of detectors or
            a list of dictionaries with one entry for each detector. The keys of
            the dictionaries will become attributes of the observation. If a
            detector is missing a key it will be set to ``nan``. 
            If an MPI communicator is passed to ``comm``, ``detectors`` is
            relevant only for the ``root`` process

        n_samples (int): The number of samples in this observation.

        start_time: Start time of the observation. It can either be a
            `astropy.time.Time` type or a floating-point number. In
            the latter case, it must be expressed in seconds.

        sampling_rate_hz (float): The sampling frequency, in Hertz.

<<<<<<< HEAD
        use_mjd (bool): If ``True``, the value of `start_time` is
            expressed in MJD, otherwise it's in seconds.

        dtype_tod (dtype): Data type of the TOD array

        n_blocks_det (int): divide the detector axis of the tod in
            `n_blocks_det` blocks

        n_blocks_time (int): divide the time axis of the tod in
            `n_blocks_time` blocks

        comm: either `None` (do not use MPI) or a MPI communicator
            object, like `mpi4py.MPI.COMM_WORLD`. Its size is required to be at
            least `n_blocks_det` times `n_blocks_time`

        root (int): rank of the process receiving the detector list, if
            ``detectors`` is a list of dictionaries, otherwise it is ignored.
    """

    def __init__(
        self, detectors, n_samples,
        start_time, sampling_rate_hz, use_mjd=False, dtype_tod=np.float32,
        n_blocks_det=1, n_blocks_time=1, comm=None, root=0
    ):
        self.comm = comm
        self._n_samples = n_samples
        if isinstance(detectors, int):
            self._n_detectors = detectors
        else:
            if comm and comm.size > 1:
                self._n_detectors = comm.bcast(len(detectors), root)
            else:
                self._n_detectors = len(detectors)

        self.use_mjd = use_mjd
        self.sampling_rate_hz = sampling_rate_hz

        # Neme of the attributes that store an array with the value of a
        # property for each of the (local) detectors
        self._detector_info_names = []
=======
        nsamples (int): The number of samples in this observation.

    """

    def __init__(
        self,
        detector,
        start_time: Union[float, astropy.time.Time],
        sampling_rate_hz: float,
        nsamples: int,
    ):
        self.detector = detector
>>>>>>> e3dee738

        self.start_time = start_time

<<<<<<< HEAD
        self._check_blocks(n_blocks_det, n_blocks_time)
        if comm and comm.size > 1:
            self._n_blocks_det = n_blocks_det
            self._n_blocks_time = n_blocks_time
        else:
            self._n_blocks_det = 1
            self._n_blocks_time = 1

        self.tod = np.empty(
            self._get_tod_shape(n_blocks_det, n_blocks_time),
            dtype=dtype_tod)

        if not isinstance(detectors, int):
            self._set_attributes_from_list_of_dict(detectors, root)

    def _set_attributes_from_list_of_dict(self, list_of_dict, root):
        assert len(list_of_dict) == self.n_detectors

        # Turn list of dict into dict of arrays
        if not self.comm or self.comm.rank == root:
            keys = list(set().union(*list_of_dict))
            dict_of_array = {k: [] for k in keys}
            nan_or_none = {}
            for k in keys:
                for d in list_of_dict:
                    if k in d:
                        try:
                            nan_or_none[k] = np.nan * d[k]
                        except TypeError:
                            nan_or_none[k] = None
                    break

            for d in list_of_dict:
                for k in keys:
                    dict_of_array[k].append(d.get(k, nan_or_none[k]))

            for k in keys:
                dict_of_array = {k: np.array(dict_of_array[k]) for k in keys}
        else:
            keys = None
            dict_of_array = {}

        # Distribute the arrays
        if self.comm and self.comm.size > 1:
            keys = self.comm.bcast(keys)

        for k in keys:
            self.detector_global_info(k, dict_of_array.get(k), root)

    @property
    def n_samples(self):
        """ Samples in the whole observation

        Note
        ----
        If you need the time-lenght of the ``self.tod`` array, use directly
        ``self.tod.shape[1]``: ``n_samples`` allways refers to the full
        observation, even when it is distributed over multiple processes and
        ``self.tod`` is just the local block.
        """
        return self._n_samples

    @property
    def n_detectors(self):
        return self._n_detectors

    @property
    def n_blocks_time(self):
        return self._n_blocks_time

    @property
    def n_blocks_det(self):
        return self._n_blocks_det

    def _check_blocks(self, n_blocks_det, n_blocks_time):
        if self.comm is None:
            if n_blocks_det != 1 or n_blocks_time != 1:
                raise ValueError("Only one block allowed without an MPI comm")
        elif n_blocks_det > self.n_detectors:
            raise ValueError(
                "You can not have more detector blocks than detectors "
                f"({n_blocks_det} > {self.n_detectors})")
        elif n_blocks_time > self.n_samples:
            raise ValueError(
                "You can not have more time blocks than time samples "
                f"({n_blocks_time} > {self.n_blocks_time})")
        elif self.comm.size < n_blocks_det * n_blocks_time:
            raise ValueError(
                "Too many blocks: n_blocks_det x n_blocks_time = "
                f"{n_blocks_det * n_blocks_time} but the number "
                f"processes is {self.comm.size}")

    def _get_start_and_num(self, n_blocks_det, n_blocks_time):
        """ For both detectors and time, returns the starting (global)
        index and lenght of each block if the number of blocks is changed to the
        values passed as arguments
        """ 
        det_start, det_n = np.array(
            [[span.start_idx, span.num_of_elements]
             for span in distribute_evenly(self._n_detectors, n_blocks_det)]).T
        time_start, time_n = np.array(
            [[span.start_idx, span.num_of_elements]
             for span in distribute_evenly(self._n_samples, n_blocks_time)]).T
        return (np.array(det_start), np.array(det_n),
                np.array(time_start), np.array(time_n))

    def _get_tod_shape(self, n_blocks_det, n_blocks_time):
        """ Return what the shape of ``self.tod`` will be if the blocks are set
        or changed to the values passed as arguments
        """ 
        if self.comm is None:
            # Observation not spread across MPI processes -> only one block
            return (self._n_detectors, self._n_samples)

        _, det_n, _, time_n = self._get_start_and_num(n_blocks_det,
                                                      n_blocks_time)
        try:
            return (det_n[self.comm.rank // n_blocks_time],
                    time_n[self.comm.rank % n_blocks_time])
        except IndexError:
            return (0, 0)

    def set_n_blocks(self, n_blocks_det=1, n_blocks_time=1):
        """ Change the number of blocks

        Args:
            n_blocks_det (int): new number of blocks in the detector direction
            n_blocks_time (int): new number of blocks in the time direction
            
        """ 
        # Checks and preliminaries
        self._check_blocks(n_blocks_det, n_blocks_time)
        if self.comm is None or self.comm.size == 1:
            return
        if self.tod.dtype == np.float32:
            from mpi4py.MPI import REAL as mpi_dtype
        elif self.tod.dtype == np.float64:
            from mpi4py.MPI import DOUBLE as mpi_dtype
        else:
            raise ValueError("Unsupported MPI dtype")

        new_tod = np.zeros(
            self._get_tod_shape(n_blocks_det, n_blocks_time),
            dtype=self.tod.dtype)

        # Global start indices and number of elements of both the old and new
        # blocking scheme
        det_start_sends, _, time_start_sends, time_num_sends =\
            self._get_start_and_num(self.n_blocks_det, self.n_blocks_time)
        det_start_recvs, _, time_start_recvs, time_num_recvs =\
            self._get_start_and_num(n_blocks_det, n_blocks_time)

        # Prepare a matrix with the message sizes to be sent/received
        # For a given row, ith old block sends counts[i, j] elements to
        # the jth new block
        counts = (np.append(time_start_recvs, self._n_samples)[1:]
                  - time_start_sends[:, None])
        counts = np.where(counts < 0, 0, counts)
        counts = np.where(counts > time_num_sends[:, np.newaxis],
                          time_num_sends[:, np.newaxis], counts)
        counts = np.where(counts > time_num_recvs, time_num_recvs, counts)
        cum_counts = np.cumsum(counts, 1)
        excess = cum_counts - time_num_sends[:, np.newaxis]
        for i in range(self.n_blocks_time):
            for j in range(n_blocks_time):
                if excess[i, j] > 0:
                    counts[i, j] -= excess[i, j]
                    counts[i, j + 1:] = 0
                    break

        assert np.all(counts.sum(0) == time_num_recvs)
        assert np.all(counts.sum(1) == time_num_sends)

        # Move the tod to the new blocks (new_tod) row by row.
        for d in range(self.n_detectors):
            # Get the ranks of the processes involved in the send and in the
            # receive. and create a communicator for them
            first_sender = (np.where(d >= det_start_sends)[0][-1]
                            * self.n_blocks_time)
            first_recver = (np.where(d >= det_start_recvs)[0][-1]
                            * n_blocks_time)
            is_rank_in_row = (
                first_sender <= self.comm.rank < first_sender + self.n_blocks_time
                or first_recver <= self.comm.rank < first_recver + n_blocks_time)

            comm_row = self.comm.Split(int(is_rank_in_row))
            if not is_rank_in_row:
                continue  # Process not involved, move to the next row

            # first_sender and first_recver to the row ranks
            rank_gap = max(first_recver - first_sender - self.n_blocks_time - 1,
                           first_sender - first_recver - n_blocks_time - 1,
                           0)
            if first_sender < first_recver:
                first_recver -= first_sender + rank_gap
                first_sender = 0
            else:
                first_sender -= first_recver + rank_gap
                first_recver = 0

            # Prepare send data
            send_counts = np.zeros(comm_row.size, dtype=np.int32)
            i_block = comm_row.rank - first_sender
            if 0 <= i_block < self.n_blocks_time:
                send_counts[first_recver: first_recver + n_blocks_time] =\
                    counts[comm_row.rank - first_sender]
            send_disp = np.zeros_like(send_counts)
            np.cumsum(send_counts[:-1], out=send_disp[1:])
            try:
                send_buff = self.tod[
                    d - det_start_sends[self.comm.rank // self.n_blocks_time]]
            except IndexError:
                send_buff = None
            send_data = [send_buff, send_counts, send_disp, mpi_dtype]

            # recv
            recv_counts = np.zeros(comm_row.size, dtype=np.int32)
            i_block = comm_row.rank - first_recver
            if 0 <= i_block < n_blocks_time:
                recv_counts[first_sender: first_sender + self.n_blocks_time] =\
                    counts[:, i_block]

            recv_disp = np.zeros_like(recv_counts)
            np.cumsum(recv_counts[:-1], out=recv_disp[1:])

            try:
                recv_buff = new_tod[
                    d - det_start_recvs[self.comm.rank // n_blocks_time]]
            except IndexError:
                recv_buff = None
            recv_data = [recv_buff, recv_counts, recv_disp, mpi_dtype]

            comm_row.Alltoallv(send_data, recv_data)

        self.tod = new_tod

        is_in_old_fist_col = (self.comm.rank % self._n_blocks_time == 0)
        is_in_old_fist_col &= (self.comm.rank // self._n_blocks_time
                               < self._n_blocks_det)
        comm_first_col = self.comm.Split(int(is_in_old_fist_col))

        self._n_blocks_det = n_blocks_det
        self._n_blocks_time = n_blocks_time

        for name in self._detector_info_names:
            info = None
            if is_in_old_fist_col:
                info = comm_first_col.gather(getattr(self, name))
                if self.comm.rank == 0:
                    info = np.concatenate(info)
            self.detector_global_info(name, info)

    def detector_info(self, name, info):
        """ Piece of information on the detectors

        Store ``info`` as the attribute ``name`` of the observation.
        The difference with respect to ``self.name = info``, relevant only
        in MPI programs, are

         * ``info`` is assumed to contain a number of elements equal to
           ``self.tod.shape[0]`` and to have the same order (``info[i]`` is a
           property of ``self.tod[i]``)
         * When changing ``n_blocks_det``, :py:meth:`.set_n_blocks` is aware of
           ``name`` and will redistribute ``info`` in such a way that
           ``self.name[i]`` is a property of ``self.tod[i]`` in the new block
           distribution

        Args:
            name (str): Name of the information
            info (array): Information to be stored in the attribute ``name``.
                The array must contain one entry for each *local* detector.

        """
        self._detector_info_names.append(name)
        assert len(info) == len(self.tod)
        setattr(self, name, info)

    def detector_global_info(self, name, info, root=0):
        """ Piece of information on the detectors

        Variant of :py:meth:`.detector_info` to be used when the information
        comes from a single MPI rank (``root``). In particular,

         * In the ``root`` process, ``info`` is required to have
           ``n_detectors`` elements (not ``self.tod.shape[1]``).
           For other processes info is irrelevant
         * ``info`` is scattered from the ``root`` rank to all the processes in
           ``self.comm`` so that ``self.name`` will have ``self.tod.shape[0]``
           elements and ``self.name[i]`` is a property of ``self.tod[i]``
         * When changing ``n_blocks_det``, :py:meth:`.set_n_blocks` is aware of
           ``name`` and will redistribute ``info`` in such a way that
           ``self.name[i]`` is a property of ``self.tod[i]`` in the new block
           distribution

        Args:
            name (str): Name of the information
            info (array): Array containing ``n_detectors`` entries.
                Relevant only for thr ``root`` process
            root (int): Rank of the root process

        """
        if name not in self._detector_info_names:
            self._detector_info_names.append(name)

        if not self.comm or self.comm.size == 1:
            assert len(info) == len(self.tod)
            setattr(self, name, info)
            return
            
        is_in_grid = self.comm.rank < self._n_blocks_det * self._n_blocks_time
        comm_grid = self.comm.Split(int(is_in_grid))
        if not is_in_grid:  # The process does not own any detector (and TOD)
            setattr(self, name, None)
            return

        my_col = comm_grid.rank % self._n_blocks_time
        comm_col = comm_grid.Split(my_col)
        root_col = root // self._n_blocks_det
        if my_col == root_col:
            if comm_grid.rank == root:
                starts, nums, _, _ = self._get_start_and_num(
                    self._n_blocks_det, self._n_blocks_time)
                info = [info[s:s + n] for s, n, in zip(starts, nums)]

            info = comm_col.scatter(info, root)

        comm_row = comm_grid.Split(comm_grid.rank // self._n_blocks_time)
        info = comm_row.bcast(info, root_col)
        assert len(info) == len(self.tod)
        setattr(self, name, info)

    def get_times(self):
        """Return a vector containing the time of each sample in the tod

        The measure unit of the result depends whether
        ``self.use_mjd`` is true (return MJD) or false (return
        seconds). The number of elements in the vector is equal to
        ``self.tod.shape[1]``.

        Note for MPI-parallel codes: the times returned are only those of the
        local portion of the data. This means that

         * the size of the returned array is smaller than ``n_samples`` whenever
           there is more than one time-block
         * ``self.tod * self.get_times()`` is a meaningless but always
           allowed operation

        This can be a costly operation; you should cache this result
        if you plan to use it in your code, instead of calling this
        method over and over again.
        """
        start = self._get_start_and_num(self._n_blocks_det,
                                        self._n_blocks_time)[2]
=======
        self.sampling_rate_hz = sampling_rate_hz
        self.nsamples = int(nsamples)

        self.tod = None

    def get_times(self, normalize=False, astropy_times=False):
        """Return a vector containing the time of each sample in the observation

        The measure unit of the result depends on the value of
        `astropy_times`: if it's true, times are returned as
        `astropy.time.Time` objects, which can be converted to several
        units (MJD, seconds, etc.); if `astropy_times` is false (the
        default), times are expressed in seconds. In the latter case,
        you should interpret these times as sidereal.

        If `normalize=True`, then the first time is zero. Setting
        this flag requires that `astropy_times=False`.

        This can be a costly operation, particularly if
        `astropy_times=True`; you should cache this result if you plan
        to use it in your code, instead of calling this method over
        and over again.
>>>>>>> e3dee738

        if self.comm:
            start = start[self.comm.rank % self._n_blocks_time]
        else:
            start = start[0]

<<<<<<< HEAD
        local_time_idx = start + np.arange(self.tod.shape[1])
        if self.use_mjd:
            delta = astrotime.TimeDelta(1.0 / self.sampling_rate_hz, format="sec")
            vec = (
                astrotime.Time(self.start_time, format="mjd")
                + local_time_idx * delta
            )
            return vec.mjd
        else:
            return (self.start_time + local_time_idx / self.sampling_rate_hz)
=======
        """
        if normalize:
            assert (
                not astropy_times
            ), "you cannot pass astropy_times=True *and* normalize=True"

            return np.arange(self.nsamples) / self.sampling_rate_hz

        if astropy_times:
            assert isinstance(self.start_time, astropy.time.Time), (
                "to use astropy_times=True you must specify an astropy.time.Time "
                "object in Observation.__init__"
            )
            delta = astropy.time.TimeDelta(
                1.0 / self.sampling_rate_hz, format="sec", scale="tdb"
            )
            return self.start_time + np.arange(self.nsamples) * delta
        else:
            if isinstance(self.start_time, astropy.time.Time):
                # We use "cxcsec" because of the following features:
                #
                # 1. It's one of the astropy.time.Time formats that
                #    measures time in seconds (alongside with "unix"
                #    and "gps")
                #
                # 2. Of the three choices, "cxcsec" uses the most
                #    recent date as reference (1998-01-01, vs.
                #    1990-01-01 for "gps" and 1980-01-06 for "unix").
                t0 = self.start_time.cxcsec
            else:
                t0 = self.start_time

            return t0 + np.arange(self.nsamples) / self.sampling_rate_hz

    def get_tod(self):
        """Return the array of samples measured during this observation

        If no values have been recorded yet, the function returns ``None``.

        Any modification to the array returned by this function will
        apply to the array kept in the `Observation` object, so that
        you can change the samples in the observation easily::

            tod = obs.get_tod()
            # Modify the TOD
            tod[:] *= 10.0


        See also :py:meth:`get_times`.

        """
        return self.tod

    def get_det2ecl_quaternions(
        self,
        spin2ecliptic_quats: Spin2EclipticQuaternions,
        detector_quat,
        bore2spin_quat,
    ):
        """Return the detector-to-Ecliptic quaternions

        This function returns a ``(N, 4)`` matrix containing the
        quaternions that convert a vector in detector's coordinates
        into the frame of reference of the Ecliptic. The number of
        quaternions is equal to the number of samples hold in this
        observation.

        Given that the z axis in the frame of reference of a detector
        points along the main beam axis, this means that if you use
        these quaternions to rotate the vector `z = [0, 0, 1]`, you
        will end up with the sequence of vectors pointing towards the
        points in the sky (in Ecliptic coordinates) that are observed
        by the detector.

        This is a low-level method; you should usually call the method
        :meth:`.get_pointings`, which wraps this function to compute
        both the pointing direction and the polarization angle.

        See also the method :meth:`.get_ecl2det_quaternions`, which
        mirrors this one.

        """
        return spin2ecliptic_quats.get_detector_quats(
            detector_quat=detector_quat,
            bore2spin_quat=bore2spin_quat,
            time0=self.start_time,
            sampling_rate_hz=self.sampling_rate_hz,
            nsamples=self.nsamples,
        )

    def get_ecl2det_quaternions(
        self,
        spin2ecliptic_quats: Spin2EclipticQuaternions,
        detector_quat,
        bore2spin_quat,
    ):
        """Return the Ecliptic-to-detector quaternions

        This function returns a ``(N, 4)`` matrix containing the ``N``
        quaternions that convert a vector in Ecliptic coordinates into
        the frame of reference of the detector itself. The number of
        quaternions is equal to the number of samples hold in this
        observation.

        This method is useful when you want to simulate how a point
        source is observed by the detector's beam: if you know the
        Ecliptic coordinates of the point sources, you can easily
        derive the location of the source with respect to the
        reference frame of the detector's beam.
        """

        quats = self.get_det2ecl_quaternions(
            spin2ecliptic_quats, detector_quat, bore2spin_quat
        )
        quats[:, 0:3] *= -1  # Apply the quaternion conjugate
        return quats

    def get_pointings(
        self,
        spin2ecliptic_quats: Spin2EclipticQuaternions,
        detector_quat,
        bore2spin_quat,
    ):
        """Return the time stream of pointings for the detector

        Given a :class:`Spin2EclipticQuaternions` and a quaternion
        representing the transformation from the reference frame of a
        detector to the boresight reference frame, compute a set of
        pointings for the detector that encompass the time span
        covered by this observation (i.e., starting from
        `self.start_time` and including `self.nsamples` pointings).

        The parameter `spin2ecliptic_quats` can be easily retrieved by
        the field `spin2ecliptic_quats` in a object of
        :class:`.Simulation` object, once the method
        :meth:`.Simulation.generate_spin2ecl_quaternions` is called.

        The parameter `detector_quat` is typically one of the
        following:

        - The field `quat` of an instance of the class
           :class:`.Detector`

        - If all you want to do is a simulation using a boresight
           direction, you can pass the value ``np.array([0., 0., 0.,
           1.])``, which represents the null rotation.

        The parameter `bore2spin_quat` is calculated through the class
        :class:`.Instrument`, which has the field ``bore2spin_quat``.
        If all you have is the angle β between the boresight and the
        spin axis, just pass ``quat_rotation_y(β)`` here.

        The return value is a ``(N × 3)`` matrix: the colatitude (in
        radians) is stored in column 0 (e.g., ``result[:, 0]``), the
        longitude (ditto) in column 1, and the polarization angle
        (ditto) in column 2. You can extract the three vectors using
        the following idiom::

            pointings = obs.get_pointings(...)
            # Extract the colatitude (theta), longitude (psi), and
            # polarization angle (psi) from pointings
            theta, phi, psi = [pointings[:, i] for i in (0, 1, 2)]

        """
        det2ecliptic_quats = self.get_det2ecl_quaternions(
            spin2ecliptic_quats, detector_quat, bore2spin_quat,
        )

        # Compute the pointing direction for each sample
        pointings_and_polangle = np.empty((self.nsamples, 3))
        all_compute_pointing_and_polangle(
            result_matrix=pointings_and_polangle, quat_matrix=det2ecliptic_quats
        )

        return pointings_and_polangle
>>>>>>> e3dee738
<|MERGE_RESOLUTION|>--- conflicted
+++ resolved
@@ -1,15 +1,10 @@
 # -*- encoding: utf-8 -*-
 
-<<<<<<< HEAD
+from typing import Union, List
+import astropy.time
+import numpy as np
+
 from .distribute import distribute_evenly, distribute_optimally
-import astropy.time as astrotime
-=======
-from typing import Union
-
-import astropy.time
->>>>>>> e3dee738
-import numpy as np
-
 from .scanning import (
     Spin2EclipticQuaternions,
     all_compute_pointing_and_polangle,
@@ -19,10 +14,10 @@
 class Observation:
     """An observation made by one or multiple detectors over some time window
 
-    This class encodes the data acquired by one or multipel detectors over a
+    This class encodes the data acquired by one or multiple detectors over a
     finite amount of time, and it is the fundamental block of a
     simulation. The characteristics of the detector are assumed to be
-    stationary over the time span covered by a simulation; these include:
+    stationary over the time span covered by a simulation; these can include:
 
     - Noise parameters
     - Gain
@@ -49,9 +44,6 @@
 
         sampling_rate_hz (float): The sampling frequency, in Hertz.
 
-<<<<<<< HEAD
-        use_mjd (bool): If ``True``, the value of `start_time` is
-            expressed in MJD, otherwise it's in seconds.
 
         dtype_tod (dtype): Data type of the TOD array
 
@@ -70,11 +62,16 @@
     """
 
     def __init__(
-        self, detectors, n_samples,
-        start_time, sampling_rate_hz, use_mjd=False, dtype_tod=np.float32,
+        self,
+        detectors: Union[int, List[dict]],
+        n_samples: int,
+        start_time: Union[float, astropy.time.Time],
+        sampling_rate_hz: float,
+        dtype_tod=np.float32,
         n_blocks_det=1, n_blocks_time=1, comm=None, root=0
     ):
         self.comm = comm
+        self.start_time = start_time
         self._n_samples = n_samples
         if isinstance(detectors, int):
             self._n_detectors = detectors
@@ -84,30 +81,11 @@
             else:
                 self._n_detectors = len(detectors)
 
-        self.use_mjd = use_mjd
         self.sampling_rate_hz = sampling_rate_hz
 
         # Neme of the attributes that store an array with the value of a
         # property for each of the (local) detectors
         self._detector_info_names = []
-=======
-        nsamples (int): The number of samples in this observation.
-
-    """
-
-    def __init__(
-        self,
-        detector,
-        start_time: Union[float, astropy.time.Time],
-        sampling_rate_hz: float,
-        nsamples: int,
-    ):
-        self.detector = detector
->>>>>>> e3dee738
-
-        self.start_time = start_time
-
-<<<<<<< HEAD
         self._check_blocks(n_blocks_det, n_blocks_time)
         if comm and comm.size > 1:
             self._n_blocks_det = n_blocks_det
@@ -122,6 +100,27 @@
 
         if not isinstance(detectors, int):
             self._set_attributes_from_list_of_dict(detectors, root)
+
+        self.local_start_time, self.local_start, self.local_n_samples = \
+            self._get_local_start_time_start_and_n_samples()
+
+    def _get_local_start_time_start_and_n_samples(self):
+        _, _, start, num = self._get_start_and_num(self._n_blocks_det,
+                                                   self._n_blocks_time)
+        if self.comm:
+            start = start[self.comm.rank % self._n_blocks_time]
+            num = num[self.comm.rank % self._n_blocks_time]
+        else:
+            start = start[0]
+            num = num[0]
+
+        if isinstance(self.start_time, astropy.time.Time):
+            delta = astropy.time.TimeDelta(1.0 / self.sampling_rate_hz,
+                                           format="sec", scale="tdb")
+        else:
+            delta = 1.0 / self.sampling_rate_hz
+
+        return self.start_time + start * delta, start, num
 
     def _set_attributes_from_list_of_dict(self, list_of_dict, root):
         assert len(list_of_dict) == self.n_detectors
@@ -360,6 +359,9 @@
                     info = np.concatenate(info)
             self.detector_global_info(name, info)
 
+        self.local_start_time, self.local_start, self.local_n_samples = \
+            self._get_local_start_time_start_and_n_samples()
+
     def detector_info(self, name, info):
         """ Piece of information on the detectors
 
@@ -439,34 +441,6 @@
         assert len(info) == len(self.tod)
         setattr(self, name, info)
 
-    def get_times(self):
-        """Return a vector containing the time of each sample in the tod
-
-        The measure unit of the result depends whether
-        ``self.use_mjd`` is true (return MJD) or false (return
-        seconds). The number of elements in the vector is equal to
-        ``self.tod.shape[1]``.
-
-        Note for MPI-parallel codes: the times returned are only those of the
-        local portion of the data. This means that
-
-         * the size of the returned array is smaller than ``n_samples`` whenever
-           there is more than one time-block
-         * ``self.tod * self.get_times()`` is a meaningless but always
-           allowed operation
-
-        This can be a costly operation; you should cache this result
-        if you plan to use it in your code, instead of calling this
-        method over and over again.
-        """
-        start = self._get_start_and_num(self._n_blocks_det,
-                                        self._n_blocks_time)[2]
-=======
-        self.sampling_rate_hz = sampling_rate_hz
-        self.nsamples = int(nsamples)
-
-        self.tod = None
-
     def get_times(self, normalize=False, astropy_times=False):
         """Return a vector containing the time of each sample in the observation
 
@@ -480,36 +454,27 @@
         If `normalize=True`, then the first time is zero. Setting
         this flag requires that `astropy_times=False`.
 
-        This can be a costly operation, particularly if
-        `astropy_times=True`; you should cache this result if you plan
-        to use it in your code, instead of calling this method over
-        and over again.
->>>>>>> e3dee738
-
-        if self.comm:
-            start = start[self.comm.rank % self._n_blocks_time]
-        else:
-            start = start[0]
-
-<<<<<<< HEAD
-        local_time_idx = start + np.arange(self.tod.shape[1])
-        if self.use_mjd:
-            delta = astrotime.TimeDelta(1.0 / self.sampling_rate_hz, format="sec")
-            vec = (
-                astrotime.Time(self.start_time, format="mjd")
-                + local_time_idx * delta
-            )
-            return vec.mjd
-        else:
-            return (self.start_time + local_time_idx / self.sampling_rate_hz)
-=======
+        In any case the size of the returned array is ``self.tod.shape[1]``.
+
+        This can be a costly operation; you should cache this result
+        if you plan to use it in your code, instead of calling this
+        method over and over again.
+
+        Note for MPI-parallel codes: the times returned are only those of the
+        local portion of the data. This means that
+
+         * the size of the returned array is smaller than ``n_samples`` whenever
+           there is more than one time-block
+         * ``self.tod * self.get_times()`` is a meaningless but always
+           allowed operation
         """
         if normalize:
             assert (
                 not astropy_times
             ), "you cannot pass astropy_times=True *and* normalize=True"
 
-            return np.arange(self.nsamples) / self.sampling_rate_hz
+            return ((np.arange(self.local_n_samples) + self.local_start)
+                    / self.sampling_rate_hz)
 
         if astropy_times:
             assert isinstance(self.start_time, astropy.time.Time), (
@@ -519,42 +484,26 @@
             delta = astropy.time.TimeDelta(
                 1.0 / self.sampling_rate_hz, format="sec", scale="tdb"
             )
-            return self.start_time + np.arange(self.nsamples) * delta
+            return (self.local_start_time
+                    + np.arange(self.local_n_samples) * delta)
+
+        if isinstance(self.start_time, astropy.time.Time):
+            # We use "cxcsec" because of the following features:
+            #
+            # 1. It's one of the astropy.time.Time formats that
+            #    measures time in seconds (alongside with "unix"
+            #    and "gps")
+            #
+            # 2. Of the three choices, "cxcsec" uses the most
+            #    recent date as reference (1998-01-01, vs.
+            #    1990-01-01 for "gps" and 1980-01-06 for "unix").
+            t0 = self.local_start_time.cxcsec
         else:
-            if isinstance(self.start_time, astropy.time.Time):
-                # We use "cxcsec" because of the following features:
-                #
-                # 1. It's one of the astropy.time.Time formats that
-                #    measures time in seconds (alongside with "unix"
-                #    and "gps")
-                #
-                # 2. Of the three choices, "cxcsec" uses the most
-                #    recent date as reference (1998-01-01, vs.
-                #    1990-01-01 for "gps" and 1980-01-06 for "unix").
-                t0 = self.start_time.cxcsec
-            else:
-                t0 = self.start_time
-
-            return t0 + np.arange(self.nsamples) / self.sampling_rate_hz
-
-    def get_tod(self):
-        """Return the array of samples measured during this observation
-
-        If no values have been recorded yet, the function returns ``None``.
-
-        Any modification to the array returned by this function will
-        apply to the array kept in the `Observation` object, so that
-        you can change the samples in the observation easily::
-
-            tod = obs.get_tod()
-            # Modify the TOD
-            tod[:] *= 10.0
-
-
-        See also :py:meth:`get_times`.
-
-        """
-        return self.tod
+            t0 = self.local_start_time
+
+        return t0 + np.arange(self.local_n_samples) / self.sampling_rate_hz
+
+
 
     def get_det2ecl_quaternions(
         self,
@@ -588,9 +537,9 @@
         return spin2ecliptic_quats.get_detector_quats(
             detector_quat=detector_quat,
             bore2spin_quat=bore2spin_quat,
-            time0=self.start_time,
+            time0=self.local_start_time,
             sampling_rate_hz=self.sampling_rate_hz,
-            nsamples=self.nsamples,
+            nsamples=self.local_n_samples,
         )
 
     def get_ecl2det_quaternions(
@@ -617,7 +566,7 @@
         quats = self.get_det2ecl_quaternions(
             spin2ecliptic_quats, detector_quat, bore2spin_quat
         )
-        quats[:, 0:3] *= -1  # Apply the quaternion conjugate
+        quats[..., 0:3] *= -1  # Apply the quaternion conjugate
         return quats
 
     def get_pointings(
@@ -672,10 +621,9 @@
         )
 
         # Compute the pointing direction for each sample
-        pointings_and_polangle = np.empty((self.nsamples, 3))
+        pointings_and_polangle = np.empty((self.n_detectors, self.n_samples, 3))
         all_compute_pointing_and_polangle(
             result_matrix=pointings_and_polangle, quat_matrix=det2ecliptic_quats
         )
 
-        return pointings_and_polangle
->>>>>>> e3dee738
+        return pointings_and_polangle