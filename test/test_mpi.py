# -*- encoding: utf-8 -*-
# NOTE: all the following tests should be valid also in a serial execution
from pathlib import Path
from sys import stderr
from tempfile import TemporaryDirectory
from typing import Callable

import astropy.time as astrotime
import numpy as np

import litebird_sim as lbs
from litebird_sim import MPI_COMM_WORLD


def test_observation_time():
    comm_world = lbs.MPI_COMM_WORLD
    ref_time = astrotime.Time("2020-02-20", format="iso")

    obs_no_mjd = lbs.Observation(
        detectors=1,
        start_time_global=0.0,
        sampling_rate_hz=5.0,
        n_samples_global=5,
        comm=comm_world,
    )
    obs_mjd_astropy = lbs.Observation(
        detectors=1,
        start_time_global=ref_time,
        sampling_rate_hz=5.0,
        n_samples_global=5,
        comm=comm_world,
    )

    res_times = np.array([0.0, 0.2, 0.4, 0.6, 0.8])
    res_mjd = np.array(
        [0.0, 2.314_816_81e-06, 4.629_626_35e-06, 6.944_443_16e-06, 9.259_259_97e-06]
    )
    res_cxcsec = np.array(
        [6.985_440_69e8, 6.985_440_69e8, 6.985_440_70e8, 6.985_440_70e8, 6.985_440_70e8]
    )

    if not comm_world or comm_world.rank == 0:
        assert np.allclose(obs_no_mjd.get_times(), res_times)
        assert np.allclose(
            (obs_mjd_astropy.get_times(astropy_times=True) - ref_time).jd, res_mjd
        )
        assert np.allclose(
            obs_mjd_astropy.get_times(normalize=False, astropy_times=False), res_cxcsec
        )
    else:
        assert obs_no_mjd.get_times().size == 0
        assert obs_mjd_astropy.get_times(astropy_times=True).size == 0
        assert obs_mjd_astropy.get_times(normalize=False, astropy_times=False).size == 0

    if not comm_world or comm_world.size == 1:
        return
    obs_no_mjd.set_n_blocks(n_blocks_time=2)
    obs_mjd_astropy.set_n_blocks(n_blocks_time=2)
    if comm_world.rank == 0:
        assert np.allclose(obs_no_mjd.get_times(), res_times[:3])
        assert np.allclose(
            (obs_mjd_astropy.get_times(astropy_times=True) - ref_time).jd, res_mjd[:3]
        )
        assert np.allclose(
            obs_mjd_astropy.get_times(normalize=False, astropy_times=False),
            res_cxcsec[:3],
        )
    elif comm_world.rank == 1:
        assert np.allclose(obs_no_mjd.get_times(), res_times[3:])
        assert np.allclose(
            (obs_mjd_astropy.get_times(astropy_times=True) - ref_time).jd, res_mjd[3:]
        )
        assert np.allclose(
            obs_mjd_astropy.get_times(normalize=False, astropy_times=False),
            res_cxcsec[3:],
        )
    else:
        assert obs_no_mjd.get_times().size == 0
        assert obs_mjd_astropy.get_times().size == 0


def test_construction_from_detectors():
    comm_world = lbs.MPI_COMM_WORLD

    if comm_world.rank == 0:
        print(f"MPI configuration: {lbs.MPI_CONFIGURATION}")

    det1 = dict(
        name="pol01",
        wafer="mywafer",
        pixel=1,
        pixtype="A",
        channel=30,
        sampling_rate_hz=5,
        fwhm_arcmin=30,
        ellipticity=1.0,
        net_ukrts=1.0,
        fknee_mhz=10,
        fmin_hz=1e-6,
        alpha=1.0,
        pol="Q",
        orient="A",
        quat=[0.0, 0.0, 0.0, 0.0],
    )
    det2 = dict(
        name="pol02",
        wafer="mywafer",
        pixel=2,
        # pixtype="B",
        channel=44,
        sampling_rate_hz=50,
        fwhm_arcmin=30,
        ellipticity=2.0,
        net_ukrts=1.0,
        fknee_mhz=10,
        fmin_hz=1e-6,
        # alpha=1.0,
        pol="Q",
        orient="A",
        quat=[1.0, 1.0, 1.0, 1.0],
    )

    obs = lbs.Observation(
        detectors=[det1, det2],
        n_samples_global=100,
        start_time_global=0.0,
        sampling_rate_hz=1.0,
        comm=comm_world,
        root=0,
    )

    if comm_world.rank == 0:
        assert obs.name[0] == "pol01"
        assert obs.name[1] == "pol02"
        assert obs.wafer[0] == "mywafer"
        assert obs.wafer[1] == "mywafer"
        assert obs.pixel[0] == 1
        assert obs.pixel[1] == 2
        assert obs.pixtype[0] == "A"
        assert obs.pixtype[1] is None
        assert obs.alpha[0] == 1.0
        assert np.isnan(obs.alpha[1])
        assert obs.ellipticity[0] == 1.0
        assert obs.ellipticity[1] == 2.0
        assert np.all(obs.quat[0] == np.zeros(4))
        assert np.all(obs.quat[1] == np.ones(4))

    if comm_world.size == 1:
        return

    obs.set_n_blocks(n_blocks_time=1, n_blocks_det=2)
    if comm_world.rank == 0:
        assert obs.name[0] == "pol01"
        assert obs.wafer[0] == "mywafer"
        assert obs.pixel[0] == 1
        assert obs.pixtype[0] == "A"
        assert obs.ellipticity[0] == 1.0
        assert np.all(obs.quat[0] == np.zeros(4))
        assert obs.alpha[0] == 1.0
    elif comm_world.rank == 1:
        assert obs.name[0] == "pol02"
        assert obs.wafer[0] == "mywafer"
        assert obs.pixel[0] == 2
        assert obs.pixtype[0] is None
        assert obs.ellipticity[0] == 2.0
        assert np.all(obs.quat[0] == np.ones(4))
        assert np.isnan(obs.alpha[0])
    else:
        assert obs.name == [None]
        assert obs.wafer == [None]
        assert obs.pixel == [None]
        assert obs.pixtype == [None]
        assert obs.quat == [None]
        # On the processes, that does not own any detector (and TOD), the numerical
        # attributes of `DetectorInfo()` are assigned to zero
        assert obs.ellipticity == 0
        assert obs.alpha == 0

    obs.set_n_blocks(n_blocks_time=1, n_blocks_det=1)
    if comm_world.rank == 0:
        assert obs.name[0] == "pol01"
        assert obs.name[1] == "pol02"
        assert obs.wafer[0] == "mywafer"
        assert obs.wafer[1] == "mywafer"
        assert obs.pixel[0] == 1
        assert obs.pixel[1] == 2
        assert obs.pixtype[0] == "A"
        assert obs.pixtype[1] is None
        assert obs.ellipticity[0] == 1.0
        assert obs.ellipticity[1] == 2.0
        assert obs.alpha[0] == 1.0
        assert np.isnan(obs.alpha[1])
        assert np.allclose(obs.quat, np.arange(2)[:, None])


def test_observation_tod_single_block():
    comm_world = lbs.MPI_COMM_WORLD
    obs = lbs.Observation(
        detectors=3,
        n_samples_global=9,
        start_time_global=0.0,
        sampling_rate_hz=1.0,
        comm=comm_world,
    )

    if comm_world.rank == 0:
        assert obs.tod.shape == (3, 9)
        assert obs.tod.dtype == np.float32
    else:
        assert obs.tod.shape == (0, 0)


def test_observation_tod_two_block_time():
    comm_world = lbs.MPI_COMM_WORLD
    try:
        obs = lbs.Observation(
            detectors=3,
            n_samples_global=9,
            start_time_global=0.0,
            sampling_rate_hz=1.0,
            n_blocks_time=2,
            comm=comm_world,
        )
    except ValueError:
        # Not enough processes to split the TOD, constructor expected to rise
        if comm_world.size < 2:
            return

    if comm_world.rank == 0:
        assert obs.tod.shape == (3, 5)
    elif comm_world.rank == 1:
        assert obs.tod.shape == (3, 4)
    else:
        assert obs.tod.shape == (0, 0)


def test_observation_tod_two_block_det():
    comm_world = lbs.MPI_COMM_WORLD
    try:
        obs = lbs.Observation(
            detectors=3,
            n_samples_global=9,
            start_time_global=0.0,
            sampling_rate_hz=1.0,
            n_blocks_det=2,
            comm=comm_world,
        )
    except ValueError:
        # Not enough processes to split the TOD, constructor expected to rise
        if comm_world.size < 2:
            return

    if comm_world.rank == 0:
        assert obs.tod.shape == (2, 9)
    elif comm_world.rank == 1:
        assert obs.tod.shape == (1, 9)
    else:
        assert obs.tod.shape == (0, 0)


def test_observation_tod_set_blocks():
    comm_world = lbs.MPI_COMM_WORLD
    try:
        obs = lbs.Observation(
            detectors=3,
            n_samples_global=9,
            start_time_global=0.0,
            sampling_rate_hz=1.0,
            n_blocks_time=2,
            comm=comm_world,
        )
    except ValueError:
        # Not enough processes to split the TOD, constructor expected to rise
        if comm_world.size < 2:
            return

    def assert_det_info():
        if comm_world.rank < obs._n_blocks_time * obs._n_blocks_det:
            assert np.all(
                obs.row_int == (obs.tod[:, 0] // obs._n_samples_global).astype(int)
            )
            assert np.all(obs.row_int.astype(str) == obs.row_str)
        else:
            assert obs.row_int == [None]
            assert obs.row_str == [None]

    # Two time blocks
    ref_tod = np.arange(27, dtype=np.float32).reshape(3, 9)
    if comm_world.rank == 0:
        obs.tod[:] = ref_tod[:, :5]
    elif comm_world.rank == 1:
        obs.tod[:] = ref_tod[:, 5:]

    # Add detector info
    obs.setattr_det_global("row_int", np.arange(3))
    obs.setattr_det_global("row_str", np.array("0 1 2".split()))
    assert_det_info()

    # Two detector blocks
    obs.set_n_blocks(n_blocks_time=1, n_blocks_det=2)
    if comm_world.rank == 0:
        assert np.all(obs.tod == ref_tod[:2])
    elif comm_world.rank == 1:
        assert np.all(obs.tod == ref_tod[2:])
    else:
        assert obs.tod.size == 0
    assert_det_info()

    # One block
    obs.set_n_blocks(n_blocks_det=1, n_blocks_time=1)
    if comm_world.rank == 0:
        assert np.all(obs.tod == ref_tod)
    else:
        assert obs.tod.size == 0
    assert_det_info()

    # Three time blocks
    if comm_world.size < 3:
        return
    obs.set_n_blocks(n_blocks_det=1, n_blocks_time=3)
    if comm_world.rank == 0:
        assert np.all(obs.tod == ref_tod[:, :3])
    elif comm_world.rank == 1:
        assert np.all(obs.tod == ref_tod[:, 3:6])
    elif comm_world.rank == 2:
        assert np.all(obs.tod == ref_tod[:, 6:])
    else:
        assert obs.tod.size == 0
    assert_det_info()

    # Two detector blocks and two time blocks
    if comm_world.size < 4:
        return
    obs.set_n_blocks(n_blocks_time=2, n_blocks_det=2)
    if comm_world.rank == 0:
        assert np.all(obs.tod == ref_tod[:2, :5])
    elif comm_world.rank == 1:
        assert np.all(obs.tod == ref_tod[:2, 5:])
    elif comm_world.rank == 2:
        assert np.all(obs.tod == ref_tod[2:, :5])
    elif comm_world.rank == 3:
        assert np.all(obs.tod == ref_tod[2:, 5:])
    else:
        assert obs.tod.size == 0
    assert_det_info()

    try:
        obs.set_n_blocks(n_blocks_det=4, n_blocks_time=1)
    except ValueError:
        pass
    else:
        raise Exception("ValueError expected")

    # Two detector blocks and three time blocks
    if comm_world.size < 6:
        return
    obs.set_n_blocks(n_blocks_det=2, n_blocks_time=3)
    if comm_world.rank == 0:
        assert np.all(obs.tod == ref_tod[:2, :3])
    elif comm_world.rank == 1:
        assert np.all(obs.tod == ref_tod[:2, 3:6])
    elif comm_world.rank == 2:
        assert np.all(obs.tod == ref_tod[:2, 6:])
    elif comm_world.rank == 3:
        assert np.all(obs.tod == ref_tod[2:, :3])
    elif comm_world.rank == 4:
        assert np.all(obs.tod == ref_tod[2:, 3:6])
    elif comm_world.rank == 5:
        assert np.all(obs.tod == ref_tod[2:, 6:])
    else:
        assert obs.tod.size == 0
    assert_det_info()

    # Three detector blocks and three time blocks
    if comm_world.size < 9:
        return
    obs.set_n_blocks(n_blocks_det=3, n_blocks_time=3)
    if comm_world.rank == 0:
        assert np.all(obs.tod == ref_tod[:1, :3])
    elif comm_world.rank == 1:
        assert np.all(obs.tod == ref_tod[:1, 3:6])
    elif comm_world.rank == 2:
        assert np.all(obs.tod == ref_tod[:1, 6:])
    elif comm_world.rank == 3:
        assert np.all(obs.tod == ref_tod[1:2, :3])
    elif comm_world.rank == 4:
        assert np.all(obs.tod == ref_tod[1:2, 3:6])
    elif comm_world.rank == 5:
        assert np.all(obs.tod == ref_tod[1:2, 6:])
    elif comm_world.rank == 6:
        assert np.all(obs.tod == ref_tod[2:, :3])
    elif comm_world.rank == 7:
        assert np.all(obs.tod == ref_tod[2:, 3:6])
    elif comm_world.rank == 8:
        assert np.all(obs.tod == ref_tod[2:, 6:])
    else:
        assert obs.tod.size == 0
    assert_det_info()


def test_write_hdf5_mpi(tmp_path):
    start_time = 0
    time_span_s = 60
    sampling_hz = 10

    sim = lbs.Simulation(
        base_path=tmp_path,
        start_time=start_time,
        duration_s=time_span_s,
        random_seed=12345,
    )

    det = lbs.DetectorInfo(
        name="Dummy detector",
        sampling_rate_hz=sampling_hz,
        bandcenter_ghz=100.0,
        quat=[0.0, 0.0, 0.0, 1.0],
    )

    num_of_obs = 12
    sim.create_observations(detectors=[det], num_of_obs_per_detector=num_of_obs)

    file_names = sim.write_observations(
        subdir_name="tod", file_name_mask="litebird_tod{global_index:04d}.h5"
    )

    assert len(file_names) == len(sim.observations)

    if lbs.MPI_ENABLED:
        # Wait that all the processes have completed writing the files
        lbs.MPI_COMM_WORLD.barrier()

    tod_path = sim.base_path / "tod"
    files_found = list(tod_path.glob("litebird_tod*.h5"))
    assert len(files_found) == num_of_obs, (
        f"{len(files_found)} files found in {tod_path} instead of "
        + f"{num_of_obs}: {files_found}"
    )
    for idx in range(num_of_obs):
        cur_tod = tod_path / f"litebird_tod{idx:04d}.h5"
        assert cur_tod.is_file(), f"File {cur_tod} was expected but not found"


def test_simulation_random():
    comm_world = lbs.MPI_COMM_WORLD

    # First, we want to test that by using the same seed, the results are the same
    sim1 = lbs.Simulation(random_seed=12345)
    sim2 = lbs.Simulation(random_seed=12345)
    assert sim1.random is not None
    assert sim2.random is not None

    state1 = sim1.random.bit_generator.state
    state2 = sim2.random.bit_generator.state

    assert state1["bit_generator"] == "PCG64"
    assert state2["bit_generator"] == "PCG64"
    assert state1["has_uint32"] == 0
    assert state2["has_uint32"] == 0
    assert state1["uinteger"] == 0
    assert state2["uinteger"] == 0

    # We only check the state of the first four MPI process. It's important
    # to ensure that they are all different, but there is little sense in
    # checking *every* process.
    if comm_world.rank == 0:
        assert state1["state"]["state"] == 24896973052328222577814399574126207392
        assert state2["state"]["state"] == 24896973052328222577814399574126207392
    elif comm_world.rank == 1:
        assert state1["state"]["state"] == 158287254809478086677339590508859947181
        assert state2["state"]["state"] == 158287254809478086677339590508859947181
    elif comm_world.rank == 2:
        assert state1["state"]["state"] == 133763967953742274472419503117976972596
        assert state2["state"]["state"] == 133763967953742274472419503117976972596
    elif comm_world.rank == 3:
        assert state1["state"]["state"] == 233910118701024945237145923486727240452
        assert state2["state"]["state"] == 233910118701024945237145923486727240452

    # Second, we want to test that by using None as seed, the results are different
    sim3 = lbs.Simulation(random_seed=None)
    sim4 = lbs.Simulation(random_seed=None)
    # Even if random_seed=None, we want a RNG
    assert sim3.random is not None
    assert sim4.random is not None

    state3 = sim3.random.bit_generator.state
    state4 = sim4.random.bit_generator.state

    # Even if random_seed=None, the RNG is still a PCG64
    assert state3["bit_generator"] == "PCG64"
    assert state4["bit_generator"] == "PCG64"
    assert state3["has_uint32"] == 0
    assert state4["has_uint32"] == 0
    assert state3["uinteger"] == 0
    assert state4["uinteger"] == 0

    # We only check the state of the first four MPI process. It's important
    # to ensure that they are all different, but there is little sense in
    # checking *every* process.
    if comm_world.rank == 0:
        assert state3["state"]["state"] != state4["state"]["state"]
    elif comm_world.rank == 1:
        assert state3["state"]["state"] != state4["state"]["state"]
    elif comm_world.rank == 2:
        assert state3["state"]["state"] != state4["state"]["state"]
    elif comm_world.rank == 3:
        assert state3["state"]["state"] != state4["state"]["state"]


<<<<<<< HEAD
def test_nullify_mpi(tmp_path):
    start_time = 0
    time_span_s = 2
    sampling_hz = 12

    sim = lbs.Simulation(
        base_path=tmp_path,
        start_time=start_time,
        duration_s=time_span_s,
        random_seed=12345,
    )

    det = lbs.DetectorInfo(
        name="Dummy detector",
        sampling_rate_hz=sampling_hz,
        bandcenter_ghz=100.0,
        quat=[0.0, 0.0, 0.0, 1.0],
    )

    num_of_obs = 12
    sim.create_observations(detectors=[det], num_of_obs_per_detector=num_of_obs)

    # Assert TOD is initially non-zero and specific to rank
    for obs in sim.observations:
        obs.tod[:, :] = lbs.MPI_COMM_WORLD.rank + 1
        print(obs.tod)

    sim.nullify_tod()

    # Assert TOD is now zero
    for obs in sim.observations:
        assert np.all(obs.tod == 0)


if __name__ == "__main__":
    test_observation_time()
    test_construction_from_detectors()
    test_observation_tod_single_block()
    test_observation_tod_two_block_time()
    test_observation_tod_two_block_det()
    test_observation_tod_set_blocks()
    test_simulation_random()
=======
def test_issue314(tmp_path):
    """Check if issue 314 is solved
>>>>>>> c545c10a

    See https://github.com/litebird/litebird_sim/issues/314
    """
    if MPI_COMM_WORLD.size != 2:
        # This test is meant to be executed with 2 MPI tasks, as
        # `__write_complex_observation` creates 2 observations
        return

    rank = lbs.MPI_COMM_WORLD.rank

    tmp_path = Path(tmp_path)

    start_time = 0
    time_span_s = 60
    sampling_hz = 10

    sim = lbs.Simulation(
        base_path=tmp_path,
        start_time=start_time,
        duration_s=time_span_s,
        random_seed=12345,
        imo=lbs.Imo(flatfile_location=lbs.PTEP_IMO_LOCATION),
        mpi_comm=lbs.MPI_COMM_WORLD,
    )

    sim.set_scanning_strategy(
        scanning_strategy=lbs.SpinningScanningStrategy.from_imo(
            sim.imo, "/releases/vPTEP/satellite/scanning_parameters"
        ),
        delta_time_s=1.0,
    )

    sim.set_instrument(
        lbs.InstrumentInfo.from_imo(
            sim.imo, "/releases/vPTEP/satellite/LFT/instrument_info"
        )
    )

    hwp = lbs.IdealHWP(
        ang_speed_radpsec=1.0,
        start_angle_rad=2.0,
    )
    sim.set_hwp(hwp)

    det1 = lbs.DetectorInfo(
        name="Dummy detector # 1",
        sampling_rate_hz=sampling_hz,
        bandcenter_ghz=100.0,
        quat=[0.0, 0.0, 0.0, 1.0],
    )

    det2 = lbs.DetectorInfo(
        name="Dummy detector # 1",
        sampling_rate_hz=sampling_hz,
        bandcenter_ghz=100.0,
        quat=[0.0, 0.0, 0.0, 1.0],
    )

    sim.create_observations(
        detectors=[det1, det2],
        n_blocks_det=2,
        split_list_over_processes=False,
    )
    sim.prepare_pointings(append_to_report=False)

    obs = sim.observations[0]
    obs.tod[:] = np.random.random(obs.tod.shape)

    sim.write_observations(
        subdir_name="",
        gzip_compression=False,
        write_full_pointings=False,
    )

    observations = lbs.read_list_of_observations(
        file_name_list=tmp_path.glob("*.h5"),
    )
    assert len(observations) == 1

    obs = observations[0]

    if rank == 0:
        assert obs.det_idx == [0]
    elif rank == 1:
        assert obs.det_idx == [1]
    else:
        assert False, "This should not happen!"


def __run_test_in_same_folder(test_fn: Callable) -> None:
    if not lbs.MPI_ENABLED:
        return

    from mpi4py import MPI

    # It's critical that all MPI processes use the same output directory
    if lbs.MPI_COMM_WORLD.rank == 0:
        tmp_dir = TemporaryDirectory()
        tmp_path = tmp_dir.name
        lbs.MPI_COMM_WORLD.bcast(tmp_path, root=0)
    else:
        tmp_dir = None
        tmp_path = lbs.MPI_COMM_WORLD.bcast(None, root=0)

    local_success = 1
    try:
<<<<<<< HEAD
        test_write_hdf5_mpi(tmp_path)
        test_nullify_mpi(tmp_path)
    finally:
        # Now we can remove the temporary directory, but first make
        # sure that there are no other MPI processes still waiting to
        # finish
        if lbs.MPI_ENABLED:
            lbs.MPI_COMM_WORLD.barrier()

        if tmp_dir:
            tmp_dir.cleanup()
=======
        test_fn(tmp_path)
    except Exception:
        local_success = 0

        from traceback import format_exc

        print(
            "MPI process #{rank} failed with exception: {exc}".format(
                rank=lbs.MPI_COMM_WORLD.rank,
                exc=format_exc(),
            ),
            file=stderr,
        )

    global_success = lbs.MPI_COMM_WORLD.allreduce(local_success, op=MPI.MIN)

    if tmp_dir:
        tmp_dir.cleanup()

    lbs.MPI_COMM_WORLD.barrier()
    if global_success == 0:
        if lbs.MPI_COMM_WORLD.rank == 0:
            print("Failure", file=stderr)


if __name__ == "__main__":
    test_functions = [
        test_observation_time,
        test_construction_from_detectors,
        test_observation_tod_single_block,
        test_observation_tod_two_block_time,
        test_observation_tod_two_block_det,
        test_observation_tod_set_blocks,
        test_simulation_random,
    ]

    for cur_test_fn in test_functions:
        if MPI_COMM_WORLD.rank == 0:
            print("Running test function {}".format(str(cur_test_fn)), file=stderr)
        cur_test_fn()

    same_folder_test_functions = [
        test_write_hdf5_mpi,
        test_issue314,
    ]

    for cur_test_fn in same_folder_test_functions:
        if MPI_COMM_WORLD.rank == 0:
            print("Running test function {}".format(str(cur_test_fn)), file=stderr)
        __run_test_in_same_folder(cur_test_fn)
>>>>>>> c545c10a
<|MERGE_RESOLUTION|>--- conflicted
+++ resolved
@@ -81,9 +81,6 @@
 
 def test_construction_from_detectors():
     comm_world = lbs.MPI_COMM_WORLD
-
-    if comm_world.rank == 0:
-        print(f"MPI configuration: {lbs.MPI_CONFIGURATION}")
 
     det1 = dict(
         name="pol01",
@@ -507,53 +504,8 @@
         assert state3["state"]["state"] != state4["state"]["state"]
 
 
-<<<<<<< HEAD
-def test_nullify_mpi(tmp_path):
-    start_time = 0
-    time_span_s = 2
-    sampling_hz = 12
-
-    sim = lbs.Simulation(
-        base_path=tmp_path,
-        start_time=start_time,
-        duration_s=time_span_s,
-        random_seed=12345,
-    )
-
-    det = lbs.DetectorInfo(
-        name="Dummy detector",
-        sampling_rate_hz=sampling_hz,
-        bandcenter_ghz=100.0,
-        quat=[0.0, 0.0, 0.0, 1.0],
-    )
-
-    num_of_obs = 12
-    sim.create_observations(detectors=[det], num_of_obs_per_detector=num_of_obs)
-
-    # Assert TOD is initially non-zero and specific to rank
-    for obs in sim.observations:
-        obs.tod[:, :] = lbs.MPI_COMM_WORLD.rank + 1
-        print(obs.tod)
-
-    sim.nullify_tod()
-
-    # Assert TOD is now zero
-    for obs in sim.observations:
-        assert np.all(obs.tod == 0)
-
-
-if __name__ == "__main__":
-    test_observation_time()
-    test_construction_from_detectors()
-    test_observation_tod_single_block()
-    test_observation_tod_two_block_time()
-    test_observation_tod_two_block_det()
-    test_observation_tod_set_blocks()
-    test_simulation_random()
-=======
 def test_issue314(tmp_path):
     """Check if issue 314 is solved
->>>>>>> c545c10a
 
     See https://github.com/litebird/litebird_sim/issues/314
     """
@@ -660,19 +612,6 @@
 
     local_success = 1
     try:
-<<<<<<< HEAD
-        test_write_hdf5_mpi(tmp_path)
-        test_nullify_mpi(tmp_path)
-    finally:
-        # Now we can remove the temporary directory, but first make
-        # sure that there are no other MPI processes still waiting to
-        # finish
-        if lbs.MPI_ENABLED:
-            lbs.MPI_COMM_WORLD.barrier()
-
-        if tmp_dir:
-            tmp_dir.cleanup()
-=======
         test_fn(tmp_path)
     except Exception:
         local_success = 0
@@ -696,6 +635,39 @@
     if global_success == 0:
         if lbs.MPI_COMM_WORLD.rank == 0:
             print("Failure", file=stderr)
+
+
+def test_nullify_mpi(tmp_path):
+    start_time = 0
+    time_span_s = 2
+    sampling_hz = 12
+
+    sim = lbs.Simulation(
+        base_path=tmp_path,
+        start_time=start_time,
+        duration_s=time_span_s,
+        random_seed=12345,
+    )
+
+    det = lbs.DetectorInfo(
+        name="Dummy detector",
+        sampling_rate_hz=sampling_hz,
+        bandcenter_ghz=100.0,
+        quat=[0.0, 0.0, 0.0, 1.0],
+    )
+
+    num_of_obs = 12
+    sim.create_observations(detectors=[det], num_of_obs_per_detector=num_of_obs)
+
+    # Assert TOD is initially non-zero and specific to rank
+    for obs in sim.observations:
+        obs.tod[:, :] = lbs.MPI_COMM_WORLD.rank + 1
+
+    sim.nullify_tod()
+
+    # Assert TOD is now zero
+    for obs in sim.observations:
+        assert np.all(obs.tod == 0)
 
 
 if __name__ == "__main__":
@@ -717,10 +689,10 @@
     same_folder_test_functions = [
         test_write_hdf5_mpi,
         test_issue314,
+        test_nullify_mpi,
     ]
 
     for cur_test_fn in same_folder_test_functions:
         if MPI_COMM_WORLD.rank == 0:
             print("Running test function {}".format(str(cur_test_fn)), file=stderr)
-        __run_test_in_same_folder(cur_test_fn)
->>>>>>> c545c10a
+        __run_test_in_same_folder(cur_test_fn)