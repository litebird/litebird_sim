--- conflicted
+++ resolved
@@ -18,11 +18,8 @@
   bandpass_int = true
   parallel_mc = false
   coadd = true
-<<<<<<< HEAD
+  units = "uK_CMB"
   maps_in_ecliptic = false
-=======
-  units = "uK_CMB"
->>>>>>> d956ec3b
 
   [map_based_sims.noise]
   make_noise = true
