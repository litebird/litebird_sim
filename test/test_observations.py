--- conflicted
+++ resolved
@@ -5,7 +5,6 @@
 import litebird_sim as lbs
 
 
-<<<<<<< HEAD
 def test_observation_time():
     ref_time = astrotime.Time("2020-02-20", format="iso")
 
@@ -29,16 +28,6 @@
         sampling_rate_hz=5.0,
         n_samples=5,
         use_mjd=True,
-=======
-def test_observation():
-    ref_time = astrotime.Time("2020-02-20")
-
-    obs_no_mjd = lbs.Observation(
-        detector="A", start_time=0.0, sampling_rate_hz=5.0, nsamples=5
-    )
-    obs_mjd_astropy = lbs.Observation(
-        detector="B", start_time=ref_time, sampling_rate_hz=5.0, nsamples=5
->>>>>>> e3dee738
     )
 
     plain_times = obs_no_mjd.get_times()
@@ -50,9 +39,13 @@
         np.array([0.0, 2.31481681e-06, 4.62962635e-06, 6.94444316e-06, 9.25925997e-06]),
     )
     assert np.allclose(
-<<<<<<< HEAD
-        obs_mjd_astropy.get_times() - ref_time.mjd,
-        np.array([0.0, 2.31481681e-06, 4.62962635e-06, 6.94444316e-06, 9.25925997e-06]),
+        obs_mjd_astropy.get_times(normalize=False, astropy_times=False),
+        np.array(
+            [6.98544069e8, 6.98544069e8, 6.98544070e8, 6.98544070e8, 6.98544070e8]
+        ),
+    )
+    assert np.allclose(
+        obs_mjd_astropy.get_times(normalize=True), np.array([0.0, 0.2, 0.4, 0.6, 0.8])
     )
 
 def test_observation_tod_array():
@@ -64,14 +57,4 @@
     )
 
     assert obs.tod.shape == (3, 10)
-    assert obs.tod.dtype == np.float32
-=======
-        obs_mjd_astropy.get_times(normalize=False, astropy_times=False),
-        np.array(
-            [6.98544069e8, 6.98544069e8, 6.98544070e8, 6.98544070e8, 6.98544070e8]
-        ),
-    )
-    assert np.allclose(
-        obs_mjd_astropy.get_times(normalize=True), np.array([0.0, 0.2, 0.4, 0.6, 0.8])
-    )
->>>>>>> e3dee738
+    assert obs.tod.dtype == np.float32