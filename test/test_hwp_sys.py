import numpy as np
import pytest

import litebird_sim as lbs
from litebird_sim import mpi
from litebird_sim.hwp_sys.hwp_sys import compute_orientation_from_detquat
from litebird_sim.scan_map import scan_map_in_observations


@pytest.mark.parametrize(
    "interpolation,nside_out",
    [
        ("", None),
        ("", 32),
        ("linear", None),
    ],
)
def test_hwp_sys(interpolation, nside_out):
    start_time = 0
    time_span_s = 1000
    nside = 64
    sampling = 1
    hwp_radpsec = lbs.IdealHWP(
        46 * 2 * np.pi / 60,
    ).ang_speed_radpsec

<<<<<<< HEAD
    mueller_or_jones = [None, "mueller", "jones"]
    list_of_obs = []
    for i in range(3):
        sim = lbs.Simulation(
            start_time=start_time, duration_s=time_span_s, random_seed=0
        )

        sim.set_hwp(lbs.IdealHWP(hwp_radpsec))

        comm = sim.mpi_comm
        rank = comm.rank

        channelinfo = lbs.FreqChannelInfo(
            bandcenter_ghz=140.0,
            channel="L4-140",
            bandwidth_ghz=42.0,
            net_detector_ukrts=38.44,
            net_channel_ukrts=3.581435543962163,
            pol_sensitivity_channel_ukarcmin=7.24525963532118,
        )

        det = lbs.DetectorInfo.from_dict(
            {
                "channel": channelinfo,
                "bandcenter_ghz": 140.0,
                "sampling_rate_hz": sampling,
                "quat": [
                    0.03967584136504414,
                    0.03725809501267564,
                    0.0,
                    0.9985177324254199,
                ],
                "pointing_theta_phi_psi_deg": [0, 0, 0],
            }
        )

        scan_strat = lbs.SpinningScanningStrategy(
            spin_sun_angle_rad=np.deg2rad(45.0),
            precession_rate_hz=1.0 / (60.0 * 192.348),
            spin_rate_hz=0.05 / 60.0,
        )

        sim.set_scanning_strategy(append_to_report=False, scanning_strategy=scan_strat)

        instr = lbs.InstrumentInfo(
            name="LFT",
            boresight_rotangle_rad=0.0,
            spin_boresight_angle_rad=0.8726646259971648,
            spin_rotangle_rad=0.0,
            hwp_rpm=46.0,
            number_of_channels=1,
        )

        sim.set_instrument(instr)

        (obs,) = sim.create_observations(
            detectors=[det],
            n_blocks_det=comm.size,
            split_list_over_processes=False,
        )

        for idet in range(obs.n_detectors):
            sim.detectors[idet].pol_angle_rad = compute_orientation_from_detquat(
                obs.quat[idet].quats[0]
            ) % (2 * np.pi)

        sim.prepare_pointings(append_to_report=False)

        mbs_params = lbs.MbsParameters(
            make_cmb=True,
            seed_cmb=1234,
            make_noise=False,
            make_dipole=True,
            make_fg=True,
            fg_models=["pysm_synch_0", "pysm_dust_0", "pysm_freefree_1"],
            gaussian_smooth=True,
            bandpass_int=False,
            maps_in_ecliptic=True,
            nside=nside,
            units="K_CMB",
        )

        if rank == 0:
            mbs = lbs.Mbs(
                simulation=sim, parameters=mbs_params, channel_list=[channelinfo]
            )

            input_maps = mbs.run_all()[0]["L4-140"]
        else:
            input_maps = None

        if mpi.MPI_ENABLED:
            input_maps = comm.bcast(input_maps, root=0)

        hwp_sys = lbs.HwpSys(sim)

        mueller_phases = {
            "2f": np.array(
                [[0, 0, 0], [0, 0, 0], [0, 0, 0]],
                dtype=np.float64,
            ),
            "4f": np.array(
                [
                    [0, 0, 0],
                    [0, 0, -np.pi / 2],
                    [0, -np.pi / 2, np.pi],
                ],
                dtype=np.float64,
            ),
        }

        hwp_sys.set_parameters(
            nside=nside,
            nside_out=nside_out,
            maps=input_maps,
            channel=channelinfo,
            interpolation=interpolation,
            mbs_params=mbs_params,
            build_map_on_the_fly=True,
            comm=comm,
            mueller_or_jones=mueller_or_jones[i],
            mueller_phases=mueller_phases,
        )

        list_of_obs.append(obs)

    # we have two similar observations, now we will compute the TOD
    # using both scan_map_in_observations and hwp_sys.fill_tod
    # and check that they are the same

=======
    list_of_obs = []
    for i in range(2):
        sim = lbs.Simulation(
            start_time=start_time, duration_s=time_span_s, random_seed=0
        )

        sim.set_hwp(lbs.IdealHWP(hwp_radpsec))

        comm = sim.mpi_comm
        rank = comm.rank

        channelinfo = lbs.FreqChannelInfo(
            bandcenter_ghz=140.0,
            channel="L4-140",
            bandwidth_ghz=42.0,
            net_detector_ukrts=38.44,
            net_channel_ukrts=3.581435543962163,
            pol_sensitivity_channel_ukarcmin=7.24525963532118,
        )

        det = lbs.DetectorInfo.from_dict(
            {
                "channel": channelinfo,
                "bandcenter_ghz": 140.0,
                "sampling_rate_hz": sampling,
                "quat": [
                    0.03967584136504414,
                    0.03725809501267564,
                    0.0,
                    0.9985177324254199,
                ],
                "pointing_theta_phi_psi_deg": [0, 0, 0],
            }
        )

        scan_strat = lbs.SpinningScanningStrategy(
            spin_sun_angle_rad=np.deg2rad(45.0),
            precession_rate_hz=1.0 / (60.0 * 192.348),
            spin_rate_hz=0.05 / 60.0,
        )

        sim.set_scanning_strategy(append_to_report=False, scanning_strategy=scan_strat)

        instr = lbs.InstrumentInfo(
            name="LFT",
            boresight_rotangle_rad=0.0,
            spin_boresight_angle_rad=0.8726646259971648,
            spin_rotangle_rad=0.0,
            hwp_rpm=46.0,
            number_of_channels=1,
        )

        sim.set_instrument(instr)

        (obs,) = sim.create_observations(
            detectors=[det],
            n_blocks_det=comm.size,
            split_list_over_processes=False,
        )

        for idet in range(obs.n_detectors):
            sim.detectors[idet].pol_angle_rad = compute_orientation_from_detquat(
                obs.quat[idet].quats[0]
            ) % (2 * np.pi)

        sim.prepare_pointings(append_to_report=False)

        mbs_params = lbs.MbsParameters(
            make_cmb=True,
            seed_cmb=1234,
            make_noise=False,
            make_dipole=True,
            make_fg=True,
            fg_models=["pysm_synch_0", "pysm_dust_0", "pysm_freefree_1"],
            gaussian_smooth=True,
            bandpass_int=False,
            maps_in_ecliptic=True,
            nside=nside,
            units="K_CMB",
        )

        if rank == 0:
            mbs = lbs.Mbs(
                simulation=sim, parameters=mbs_params, channel_list=[channelinfo]
            )

            input_maps = mbs.run_all()[0]["L4-140"]
        else:
            input_maps = None

        if mpi.MPI_ENABLED:
            input_maps = comm.bcast(input_maps, root=0)

        hwp_sys = lbs.HwpSys(sim)

        hwp_sys.set_parameters(
            nside=nside,
            nside_out=nside_out,
            maps=input_maps,
            channel=channelinfo,
            interpolation=interpolation,
            mbs_params=mbs_params,
            build_map_on_the_fly=True,
            comm=comm,
        )

        list_of_obs.append(obs)

    # we have two similar observations, now we will compute the TOD
    # using both scan_map_in_observations and hwp_sys.fill_tod
    # and check that they are the same

>>>>>>> dbfec645
    scan_map_in_observations(
        observations=list_of_obs[0],
        input_map_in_galactic=False,
        maps=input_maps,
        interpolation=interpolation,
    )

    hwp_sys.fill_tod(
        observations=list_of_obs[1],
        input_map_in_galactic=False,
        save_tod=True,
<<<<<<< HEAD
    )

    hwp_sys.fill_tod(
        observations=list_of_obs[2],
        input_map_in_galactic=False,
        save_tod=True,
    )

    # Check that we are using 64-bit floating-point numbers for pointings. See
    # https://github.com/litebird/litebird_sim/pull/429
    pointings, _ = list_of_obs[1].get_pointings()
    assert pointings.dtype == np.float64

    # testing mueller formalism
    np.testing.assert_almost_equal(
        list_of_obs[0].tod, list_of_obs[1].tod, decimal=10, verbose=True
    )

    # testing jones formalism
    np.testing.assert_almost_equal(
        list_of_obs[0].tod, list_of_obs[2].tod, decimal=10, verbose=True
=======
    )

    # Check that we are using 64-bit floating-point numbers for pointings. See
    # https://github.com/litebird/litebird_sim/pull/429
    pointings, _ = list_of_obs[1].get_pointings()
    assert pointings.dtype == np.float64

    # The decimal=3 in here has a reason, explained in PR 395.
    # This should be changed in the future
    np.testing.assert_almost_equal(
        list_of_obs[0].tod, list_of_obs[1].tod, decimal=3, verbose=True
>>>>>>> dbfec645
    )<|MERGE_RESOLUTION|>--- conflicted
+++ resolved
@@ -24,7 +24,6 @@
         46 * 2 * np.pi / 60,
     ).ang_speed_radpsec
 
-<<<<<<< HEAD
     mueller_or_jones = [None, "mueller", "jones"]
     list_of_obs = []
     for i in range(3):
@@ -60,7 +59,7 @@
                 "pointing_theta_phi_psi_deg": [0, 0, 0],
             }
         )
-
+        
         scan_strat = lbs.SpinningScanningStrategy(
             spin_sun_angle_rad=np.deg2rad(45.0),
             precession_rate_hz=1.0 / (60.0 * 192.348),
@@ -106,7 +105,7 @@
             nside=nside,
             units="K_CMB",
         )
-
+        
         if rank == 0:
             mbs = lbs.Mbs(
                 simulation=sim, parameters=mbs_params, channel_list=[channelinfo]
@@ -155,120 +154,6 @@
     # using both scan_map_in_observations and hwp_sys.fill_tod
     # and check that they are the same
 
-=======
-    list_of_obs = []
-    for i in range(2):
-        sim = lbs.Simulation(
-            start_time=start_time, duration_s=time_span_s, random_seed=0
-        )
-
-        sim.set_hwp(lbs.IdealHWP(hwp_radpsec))
-
-        comm = sim.mpi_comm
-        rank = comm.rank
-
-        channelinfo = lbs.FreqChannelInfo(
-            bandcenter_ghz=140.0,
-            channel="L4-140",
-            bandwidth_ghz=42.0,
-            net_detector_ukrts=38.44,
-            net_channel_ukrts=3.581435543962163,
-            pol_sensitivity_channel_ukarcmin=7.24525963532118,
-        )
-
-        det = lbs.DetectorInfo.from_dict(
-            {
-                "channel": channelinfo,
-                "bandcenter_ghz": 140.0,
-                "sampling_rate_hz": sampling,
-                "quat": [
-                    0.03967584136504414,
-                    0.03725809501267564,
-                    0.0,
-                    0.9985177324254199,
-                ],
-                "pointing_theta_phi_psi_deg": [0, 0, 0],
-            }
-        )
-
-        scan_strat = lbs.SpinningScanningStrategy(
-            spin_sun_angle_rad=np.deg2rad(45.0),
-            precession_rate_hz=1.0 / (60.0 * 192.348),
-            spin_rate_hz=0.05 / 60.0,
-        )
-
-        sim.set_scanning_strategy(append_to_report=False, scanning_strategy=scan_strat)
-
-        instr = lbs.InstrumentInfo(
-            name="LFT",
-            boresight_rotangle_rad=0.0,
-            spin_boresight_angle_rad=0.8726646259971648,
-            spin_rotangle_rad=0.0,
-            hwp_rpm=46.0,
-            number_of_channels=1,
-        )
-
-        sim.set_instrument(instr)
-
-        (obs,) = sim.create_observations(
-            detectors=[det],
-            n_blocks_det=comm.size,
-            split_list_over_processes=False,
-        )
-
-        for idet in range(obs.n_detectors):
-            sim.detectors[idet].pol_angle_rad = compute_orientation_from_detquat(
-                obs.quat[idet].quats[0]
-            ) % (2 * np.pi)
-
-        sim.prepare_pointings(append_to_report=False)
-
-        mbs_params = lbs.MbsParameters(
-            make_cmb=True,
-            seed_cmb=1234,
-            make_noise=False,
-            make_dipole=True,
-            make_fg=True,
-            fg_models=["pysm_synch_0", "pysm_dust_0", "pysm_freefree_1"],
-            gaussian_smooth=True,
-            bandpass_int=False,
-            maps_in_ecliptic=True,
-            nside=nside,
-            units="K_CMB",
-        )
-
-        if rank == 0:
-            mbs = lbs.Mbs(
-                simulation=sim, parameters=mbs_params, channel_list=[channelinfo]
-            )
-
-            input_maps = mbs.run_all()[0]["L4-140"]
-        else:
-            input_maps = None
-
-        if mpi.MPI_ENABLED:
-            input_maps = comm.bcast(input_maps, root=0)
-
-        hwp_sys = lbs.HwpSys(sim)
-
-        hwp_sys.set_parameters(
-            nside=nside,
-            nside_out=nside_out,
-            maps=input_maps,
-            channel=channelinfo,
-            interpolation=interpolation,
-            mbs_params=mbs_params,
-            build_map_on_the_fly=True,
-            comm=comm,
-        )
-
-        list_of_obs.append(obs)
-
-    # we have two similar observations, now we will compute the TOD
-    # using both scan_map_in_observations and hwp_sys.fill_tod
-    # and check that they are the same
-
->>>>>>> dbfec645
     scan_map_in_observations(
         observations=list_of_obs[0],
         input_map_in_galactic=False,
@@ -280,7 +165,6 @@
         observations=list_of_obs[1],
         input_map_in_galactic=False,
         save_tod=True,
-<<<<<<< HEAD
     )
 
     hwp_sys.fill_tod(
@@ -302,17 +186,4 @@
     # testing jones formalism
     np.testing.assert_almost_equal(
         list_of_obs[0].tod, list_of_obs[2].tod, decimal=10, verbose=True
-=======
-    )
-
-    # Check that we are using 64-bit floating-point numbers for pointings. See
-    # https://github.com/litebird/litebird_sim/pull/429
-    pointings, _ = list_of_obs[1].get_pointings()
-    assert pointings.dtype == np.float64
-
-    # The decimal=3 in here has a reason, explained in PR 395.
-    # This should be changed in the future
-    np.testing.assert_almost_equal(
-        list_of_obs[0].tod, list_of_obs[1].tod, decimal=3, verbose=True
->>>>>>> dbfec645
     )