name: Tests

on: [push]

jobs:
  tests:
    runs-on: ${{ matrix.os }}
    timeout-minutes: 30
    strategy:
      matrix:
        os: [ubuntu-latest, macos-13]
        mpi: ["none", openmpi] # mpich
        python: ["3.10", "3.13"]
        exclude:
          - os: macos-latest
            mpi: mpich
            python: "3.10"

    # Only run tests if there is no [skipci] or [skip ci] in the commit message
    if: |
      !startsWith(github.event.head_commit.message, '[skip ci]') &&
      !startsWith(github.event.head_commit.message, '[skipci]')

    steps:
      - name: Checkout
        uses: actions/checkout@v2

      - name: Setup Python
        uses: actions/setup-python@v2
        with:
          python-version: ${{ matrix.python }}

      # Unfortunately we must use different keys to store the same data,
      # otherwise GitHub will complain when multiple jobs are going to
      # store it
      - name: Cache PySM3 data files
        id: cache-pysm3
        uses: actions/cache@v4
        with:
          path: ~/pysm3-data
          key: pysm3-data-${{ runner.os }}-${{ matrix.python }}-${{ matrix.mpi }}-${{ secrets.CACHE_VERSION }}


      - name: Register PySM3 data path
        run: |
          echo "PYSM_LOCAL_DATA=$HOME/pysm3-data" >> $GITHUB_ENV

      - name: Download PySM3 data files
        if: steps.cache-pysm3.outputs.cache_hit != 'true'
        run: |
          rm -rf "$PYSM_LOCAL_DATA" && git clone https://github.com/galsci/pysm-data "$PYSM_LOCAL_DATA"

      - name: Install basic dependencies (MPI, FFTW, poetry, IMO)
        run: |
          ./bin/install-deps.sh ${{ matrix.mpi }}
          pip install poetry==2.1 poetry-plugin-export
          mkdir -p $HOME/.config/litebird_imo
          echo -e "[[repositories]]\nlocation = \"$(pwd)/test/mock_imo/\"\nname = \"Mock IMO\"" | tee $HOME/.config/litebird_imo/imo.toml

      - name: Install litebird_sim dependencies
        run: |
          EXTRAS=""
          if [ "${{ matrix.mpi }}" != "none" ]; then
            EXTRAS="$EXTRAS -E mpi"
            if [ "${{ matrix.os }}" == "ubuntu-latest" ]; then
              EXTRAS="$EXTRAS -E brahmap"
            fi
          fi
          poetry export --without-hashes $EXTRAS -o requirements.txt
          pip install --upgrade pip
          pip install -r requirements.txt
          pip install pytest-cov
        env:
          DUCC0_OPTIMIZATION: none

      - name: Tests
        run: bash ./bin/run_tests.sh

      - name: Tests MPICH
        if: ${{ matrix.mpi == 'mpich' }}
        run: |
            for proc in 1 2 ; do
              echo "Running MPI test ($MPI) with $proc processes"
              PYTHONPATH=. mpiexec -n $proc python3 ./test/test_mpi.py
              PYTHONPATH=. mpiexec -n $proc python3 ./test/test_detector_blocks.py
            echo "Running MPI test ($MPI) with 4 processes"
            PYTHONPATH=. mpiexec --map-by :OVERSUBSCRIBE -n 4 python3 ./test/test_mpi_n4.py
            done

      - name: Tests OpenMPI
        if: ${{ matrix.mpi == 'openmpi' }}
        run: |
            for proc in 1 2 ; do
              echo "Running MPI test ($MPI) with $proc processes"
              PYTHONPATH=. mpiexec -n $proc python3 ./test/test_mpi.py
              PYTHONPATH=. mpiexec -n $proc python3 ./test/test_detector_blocks.py
<<<<<<< HEAD
            done

      - name: Coverage comment
        uses: py-cov-action/python-coverage-comment-action@v3
        if: runner.os == 'Linux'
        with:
          GITHUB_TOKEN: ${{ github.token }}
=======
            echo "Running MPI test ($MPI) with 4 processes"
            PYTHONPATH=. mpiexec --map-by :OVERSUBSCRIBE -n 4 python3 ./test/test_mpi_n4.py
            done
>>>>>>> e03414e6
<|MERGE_RESOLUTION|>--- conflicted
+++ resolved
@@ -94,16 +94,12 @@
               echo "Running MPI test ($MPI) with $proc processes"
               PYTHONPATH=. mpiexec -n $proc python3 ./test/test_mpi.py
               PYTHONPATH=. mpiexec -n $proc python3 ./test/test_detector_blocks.py
-<<<<<<< HEAD
+            echo "Running MPI test ($MPI) with 4 processes"
+            PYTHONPATH=. mpiexec --map-by :OVERSUBSCRIBE -n 4 python3 ./test/test_mpi_n4.py
             done
 
       - name: Coverage comment
         uses: py-cov-action/python-coverage-comment-action@v3
         if: runner.os == 'Linux'
         with:
-          GITHUB_TOKEN: ${{ github.token }}
-=======
-            echo "Running MPI test ($MPI) with 4 processes"
-            PYTHONPATH=. mpiexec --map-by :OVERSUBSCRIBE -n 4 python3 ./test/test_mpi_n4.py
-            done
->>>>>>> e03414e6
+          GITHUB_TOKEN: ${{ github.token }}