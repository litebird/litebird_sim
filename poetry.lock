--- conflicted
+++ resolved
@@ -2,7 +2,7 @@
 category = "main"
 description = "A configurable sidebar-enabled Sphinx theme"
 name = "alabaster"
-optional = false
+optional = true
 python-versions = "*"
 version = "0.7.12"
 
@@ -77,7 +77,7 @@
 category = "main"
 description = "Internationalization utilities"
 name = "babel"
-optional = false
+optional = true
 python-versions = ">=2.7, !=3.0.*, !=3.1.*, !=3.2.*, !=3.3.*"
 version = "2.8.0"
 
@@ -135,8 +135,6 @@
 description = "Python package for providing Mozilla's CA Bundle."
 name = "certifi"
 optional = false
-<<<<<<< HEAD
-=======
 python-versions = "*"
 version = "2020.6.20"
 
@@ -145,7 +143,6 @@
 description = "Foreign Function Interface for Python calling C code."
 name = "cffi"
 optional = true
->>>>>>> e3dee738
 python-versions = "*"
 version = "1.14.2"
 
@@ -156,7 +153,9 @@
 category = "main"
 description = "Universal encoding detector for Python 2 and 3"
 name = "chardet"
-optional = false
+optional = true
+name = "chardet"
+optional = true
 python-versions = "*"
 version = "3.0.4"
 
@@ -219,7 +218,7 @@
 category = "main"
 description = "Docutils -- Python Documentation Utilities"
 name = "docutils"
-optional = false
+optional = true
 python-versions = ">=2.7, !=3.0.*, !=3.1.*, !=3.2.*, !=3.3.*, !=3.4.*"
 version = "0.16"
 
@@ -283,7 +282,7 @@
 category = "main"
 description = "Internationalized Domain Names in Applications (IDNA)"
 name = "idna"
-optional = false
+optional = true
 python-versions = ">=2.7, !=3.0.*, !=3.1.*, !=3.2.*, !=3.3.*"
 version = "2.10"
 
@@ -291,7 +290,7 @@
 category = "main"
 description = "Getting image size from png/jpeg/jpeg2000/gif file"
 name = "imagesize"
-optional = false
+optional = true
 python-versions = ">=2.7, !=3.0.*, !=3.1.*, !=3.2.*, !=3.3.*"
 version = "1.2.0"
 
@@ -983,15 +982,9 @@
 category = "main"
 description = "Pygments is a syntax highlighting package written in Python."
 name = "pygments"
-<<<<<<< HEAD
-optional = false
-python-versions = ">=2.7, !=3.0.*, !=3.1.*, !=3.2.*, !=3.3.*, !=3.4.*"
-version = "2.5.2"
-=======
 optional = true
 python-versions = ">=3.5"
 version = "2.6.1"
->>>>>>> e3dee738
 
 [[package]]
 category = "main"
@@ -1053,7 +1046,7 @@
 category = "main"
 description = "World timezone definitions, modern and historical"
 name = "pytz"
-optional = false
+optional = true
 python-versions = "*"
 version = "2020.1"
 
@@ -1125,7 +1118,7 @@
 category = "main"
 description = "Python HTTP for Humans."
 name = "requests"
-optional = false
+optional = true
 python-versions = ">=2.7, !=3.0.*, !=3.1.*, !=3.2.*, !=3.3.*, !=3.4.*"
 version = "2.24.0"
 
@@ -1170,7 +1163,7 @@
 category = "main"
 description = "This package provides 26 stemmers for 25 languages generated from Snowball algorithms."
 name = "snowballstemmer"
-optional = false
+optional = true
 python-versions = "*"
 version = "2.0.0"
 
@@ -1178,7 +1171,7 @@
 category = "main"
 description = "Python documentation generator"
 name = "sphinx"
-optional = false
+optional = true
 python-versions = ">=3.5"
 version = "2.4.4"
 
@@ -1220,7 +1213,7 @@
 category = "main"
 description = "sphinxcontrib-applehelp is a sphinx extension which outputs Apple help books"
 name = "sphinxcontrib-applehelp"
-optional = false
+optional = true
 python-versions = ">=3.5"
 version = "1.0.2"
 
@@ -1230,16 +1223,6 @@
 
 [[package]]
 category = "main"
-<<<<<<< HEAD
-description = "Sphinx \"contentui\" extension"
-name = "sphinxcontrib-contentui"
-optional = false
-python-versions = "*"
-version = "0.2.5"
-
-[package.dependencies]
-Sphinx = ">=2.0"
-=======
 description = "A Sphinx extension for BibTeX style citations."
 name = "sphinxcontrib-bibtex"
 optional = true
@@ -1251,13 +1234,12 @@
 oset = ">=0.1.3"
 pybtex = ">=0.20"
 pybtex-docutils = ">=0.2.0"
->>>>>>> e3dee738
 
 [[package]]
 category = "main"
 description = "sphinxcontrib-devhelp is a sphinx extension which outputs Devhelp document."
 name = "sphinxcontrib-devhelp"
-optional = false
+optional = true
 python-versions = ">=3.5"
 version = "1.0.2"
 
@@ -1269,7 +1251,7 @@
 category = "main"
 description = "sphinxcontrib-htmlhelp is a sphinx extension which renders HTML help files"
 name = "sphinxcontrib-htmlhelp"
-optional = false
+optional = true
 python-versions = ">=3.5"
 version = "1.0.3"
 
@@ -1281,7 +1263,7 @@
 category = "main"
 description = "A sphinx extension which renders display math in HTML via JavaScript"
 name = "sphinxcontrib-jsmath"
-optional = false
+optional = true
 python-versions = ">=3.5"
 version = "1.0.1"
 
@@ -1292,7 +1274,7 @@
 category = "main"
 description = "sphinxcontrib-qthelp is a sphinx extension which outputs QtHelp document."
 name = "sphinxcontrib-qthelp"
-optional = false
+optional = true
 python-versions = ">=3.5"
 version = "1.0.3"
 
@@ -1304,7 +1286,7 @@
 category = "main"
 description = "sphinxcontrib-serializinghtml is a sphinx extension which outputs \"serialized\" HTML files (json and pickle)."
 name = "sphinxcontrib-serializinghtml"
-optional = false
+optional = true
 python-versions = ">=3.5"
 version = "1.1.4"
 
@@ -1380,7 +1362,7 @@
 category = "main"
 description = "HTTP library with thread-safe connection pooling, file post, and more."
 name = "urllib3"
-optional = false
+optional = true
 python-versions = ">=2.7, !=3.0.*, !=3.1.*, !=3.2.*, !=3.3.*, !=3.4.*, <4"
 version = "1.25.10"
 
@@ -1435,12 +1417,8 @@
 mpi = ["mpi4py"]
 
 [metadata]
-<<<<<<< HEAD
-content-hash = "36dee059f363edbb1ca8e5c20647c010e9461d483dac2426fc9321012fab4546"
-=======
 content-hash = "03e39a94f66b9da29583f13efa5aea819922ab4889a79b53585f22c02d916059"
 lock-version = "1.0"
->>>>>>> e3dee738
 python-versions = "^3.6"
 
 [metadata.files]
@@ -1815,8 +1793,6 @@
     {file = "mpi4py-3.0.3-cp36-cp36m-win_amd64.whl", hash = "sha256:d0f2caea8906de62239f34f275306693093d600b23070709713d97a1849edb66"},
     {file = "mpi4py-3.0.3-cp37-cp37m-win32.whl", hash = "sha256:f46f06eb2230e958bfc24d6509f1679b4843f9f35ef79c89aecede91f3b21842"},
     {file = "mpi4py-3.0.3-cp37-cp37m-win_amd64.whl", hash = "sha256:3c6b2bfc3eae756142158439d6108d53e208976e3882377afe921e6c60df3034"},
-    {file = "mpi4py-3.0.3-cp38-cp38-win32.whl", hash = "sha256:e9453a5d93df3c687fc1ed214a3981a6721d7fb1f86afd918a72b27556b6f5e1"},
-    {file = "mpi4py-3.0.3-cp38-cp38-win_amd64.whl", hash = "sha256:4faa759cf363752d6a1460922431530d4c40ccf8780e332fb7d3b3990ceda8f5"},
     {file = "mpi4py-3.0.3.tar.gz", hash = "sha256:012d716c8b9ed1e513fcc4b18e5af16a8791f51e6d1716baccf988ad355c5a1f"},
 ]
 nbconvert = [
@@ -2078,14 +2054,8 @@
     {file = "QtPy-1.9.0.tar.gz", hash = "sha256:2db72c44b55d0fe1407be8fba35c838ad0d6d3bb81f23007886dc1fc0f459c8d"},
 ]
 requests = [
-<<<<<<< HEAD
-    {file = "requests-2.23.0-py2.7.egg", hash = "sha256:5d2d0ffbb515f39417009a46c14256291061ac01ba8f875b90cad137de83beb4"},
-    {file = "requests-2.23.0-py2.py3-none-any.whl", hash = "sha256:43999036bfa82904b6af1d99e4882b560e5e2c68e5c4b0aa03b655f3d7d73fee"},
-    {file = "requests-2.23.0.tar.gz", hash = "sha256:b3f43d496c6daba4493e7c431722aeb7dbc6288f52a6e04e7b6023b0247817e6"},
-=======
     {file = "requests-2.24.0-py2.py3-none-any.whl", hash = "sha256:fe75cc94a9443b9246fc7049224f75604b113c36acb93f87b80ed42c44cbb898"},
     {file = "requests-2.24.0.tar.gz", hash = "sha256:b3559a131db72c33ee969480840fff4bb6dd111de7dd27c8ee1f820f4f00231b"},
->>>>>>> e3dee738
 ]
 scipy = [
     {file = "scipy-1.5.2-cp36-cp36m-macosx_10_9_x86_64.whl", hash = "sha256:cca9fce15109a36a0a9f9cfc64f870f1c140cb235ddf27fe0328e6afb44dfed0"},
@@ -2129,14 +2099,9 @@
     {file = "sphinxcontrib-applehelp-1.0.2.tar.gz", hash = "sha256:a072735ec80e7675e3f432fcae8610ecf509c5f1869d17e2eecff44389cdbc58"},
     {file = "sphinxcontrib_applehelp-1.0.2-py2.py3-none-any.whl", hash = "sha256:806111e5e962be97c29ec4c1e7fe277bfd19e9652fb1a4392105b43e01af885a"},
 ]
-<<<<<<< HEAD
-sphinxcontrib-contentui = [
-    {file = "sphinxcontrib_contentui-0.2.5-py3-none-any.whl", hash = "sha256:a01c7a0cfe360c99692999d3286b6a4d93ebfc94d0eff2619622fd5e6086ab36"},
-=======
 sphinxcontrib-bibtex = [
     {file = "sphinxcontrib-bibtex-1.0.0.tar.gz", hash = "sha256:629612b001f86784669d65e662377a482052decfd9a0a17c46860878eef7b9e0"},
     {file = "sphinxcontrib_bibtex-1.0.0-py3-none-any.whl", hash = "sha256:bebc2cba91e838f808c49dbf5735812525a11221a9b134fa4cc366990f85c864"},
->>>>>>> e3dee738
 ]
 sphinxcontrib-devhelp = [
     {file = "sphinxcontrib-devhelp-1.0.2.tar.gz", hash = "sha256:ff7f1afa7b9642e7060379360a67e9c41e8f3121f2ce9164266f61b9f4b338e4"},
